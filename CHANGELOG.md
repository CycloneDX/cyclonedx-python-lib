--- conflicted
+++ resolved
@@ -2,1444 +2,1383 @@
 
 
 
-<<<<<<< HEAD
-## v9.0.0-rc.1 (2025-02-12)
+## v8.8.0 (2025-02-12)
+
+### Feature
+
+* feat: add `cyclonedx.model.crypto.ProtocolProperties.crypto_refs` (#767)
+
+
+Signed-off-by: Indivar Mishra &lt;indimishra@gmail.com&gt; ([`beb35f5`](https://github.com/CycloneDX/cyclonedx-python-lib/commit/beb35f55e3e75d625db45e4ff084dee02e919ef6))
+
+
+## v8.7.0 (2025-02-06)
+
+### Feature
+
+* feat: allow empty `OrganizationalContact` object (#772)
+
+fixes https://github.com/CycloneDX/cyclonedx-python-lib/issues/771
+
+---------
+
+Signed-off-by: Johannes Feichtner &lt;johannes@web-wack.at&gt;
+Signed-off-by: Johannes Feichtner &lt;johannes.feichtner@dynatrace.com&gt; ([`03b35f4`](https://github.com/CycloneDX/cyclonedx-python-lib/commit/03b35f4293ab3b4c402c7bb8ff458831e492cb8b))
+
+
+## v8.6.0 (2025-02-04)
+
+### Feature
+
+* feat: expand the capabilities of `models.definition.Standard` (#713)
+
+
+---------
+
+Signed-off-by: Hakan Dilek &lt;hakandilek@gmail.com&gt;
+Signed-off-by: Jan Kowalleck &lt;jan.kowalleck@gmail.com&gt;
+Co-authored-by: Jan Kowalleck &lt;jan.kowalleck@gmail.com&gt; ([`901dcdc`](https://github.com/CycloneDX/cyclonedx-python-lib/commit/901dcdc60a8a46d30878764d7b8bda69c6ba8b80))
+
+* feat: allow empty `OrganizationalEntity` object (#768)
+
+fixes https://github.com/CycloneDX/cyclonedx-python-lib/issues/764
+
+Signed-off-by: Johannes Feichtner &lt;johannes@web-wack.at&gt; ([`472bded`](https://github.com/CycloneDX/cyclonedx-python-lib/commit/472bded38cd480ba6885d44c798e015b63c89190))
+
+
+## v8.5.1 (2025-01-28)
+
+### Documentation
+
+* docs: responsibilities &amp; capabilities (#763)
+
+
+
+Signed-off-by: Jan Kowalleck &lt;jan.kowalleck@gmail.com&gt; ([`ab4ae45`](https://github.com/CycloneDX/cyclonedx-python-lib/commit/ab4ae4578555f010914d7e904133dd478d7c80c1))
+
+* docs: Fix typos in in conda-forge.md and remove unused reference in README (#762)
+
+- Fix few typos in conda-forge.md
+- Removed unused PEP-508 ref in README.md
+
+Signed-off-by: Arthit Suriyawongkul &lt;arthit@gmail.com&gt; ([`66ece7a`](https://github.com/CycloneDX/cyclonedx-python-lib/commit/66ece7ae0042740a541ceed3048b89c4f2b24145))
+
+* docs: modernize docstrings for CDX1.6 (#759)
+
+Signed-off-by: Jan Kowalleck &lt;jan.kowalleck@gmail.com&gt; ([`fb9a42e`](https://github.com/CycloneDX/cyclonedx-python-lib/commit/fb9a42ef9bda6407ddf4c49e75d10aa0fc91e46d))
+
+### Feature
+
+* feat: couple classes and their serializes (#757)
+
+Deprecates `.serialization.BomRefHelper` and
+`.serialization.LicenseRepositoryHelper`
+
+fixes #756
+
+---------
+
+Signed-off-by: Jan Kowalleck &lt;jan.kowalleck@gmail.com&gt; ([`6003feb`](https://github.com/CycloneDX/cyclonedx-python-lib/commit/6003febaa032969732ee246deb739d1e13bae581))
+
+
+## v8.5.0 (2024-11-18)
+
+### Documentation
+
+* docs: remove invalid docsting note about auto-assigned `bom-ref` values (#733) ([`5aa5787`](https://github.com/CycloneDX/cyclonedx-python-lib/commit/5aa5787767c60dc23fd09f6cf14e54e5b0efceb4))
+
+### Feature
+
+* feat: support CycloneDX 1.6.1 (#742)
+
+
+Signed-off-by: Jan Kowalleck &lt;jan.kowalleck@gmail.com&gt; ([`55eafed`](https://github.com/CycloneDX/cyclonedx-python-lib/commit/55eafedf50d395911a697bd9c85eeab5820934ff))
+
+
+## v8.4.0 (2024-10-29)
+
+### Feature
+
+* feat: add factory method `XsUri.make_bom_link()` (#728)
+
+
+
+---------
+
+Signed-off-by: Saquib Saifee &lt;saquibsaifee@ibm.com&gt;
+Co-authored-by: Saquib Saifee &lt;saquibsaifee@ibm.com&gt; ([`5ec73d0`](https://github.com/CycloneDX/cyclonedx-python-lib/commit/5ec73d0668b4f9e087cc11a2e1a0e242ad1b5dd6))
+
+### Fix
+
+* fix: no warning for missing dependencies if no component exists (#720)
+
+
+---------
+
+Signed-off-by: weichslgartner &lt;weichslgartner@gmail.com&gt; ([`d9c3ded`](https://github.com/CycloneDX/cyclonedx-python-lib/commit/d9c3ded34f443cd04f1f0041f0dd948db3db40e7))
+
+### Unknown
+
+* doc: fix `Definitions` docstring (#731)
+
+
+---------
+
+Signed-off-by: Hakan Dilek &lt;hakandilek@gmail.com&gt; ([`5860b67`](https://github.com/CycloneDX/cyclonedx-python-lib/commit/5860b67f562fc474903b0fb1a162c70eeca2f3d0))
+
+
+## v8.3.0 (2024-10-26)
+
+### Documentation
+
+* docs: revisit examples readme (#725)
+
+Signed-off-by: Jan Kowalleck &lt;jan.kowalleck@gmail.com&gt; ([`e9020f0`](https://github.com/CycloneDX/cyclonedx-python-lib/commit/e9020f0b709a5245d1749d2811b8568f892869bb))
+
+### Feature
+
+* feat: add basic support for Definitions  (#701)
+
+
+
+---------
+
+Signed-off-by: Hakan Dilek &lt;hakandilek@gmail.com&gt; ([`a1573e5`](https://github.com/CycloneDX/cyclonedx-python-lib/commit/a1573e5af12bb54c7328c73971dc2c2f8d820c0a))
+
+
+## v8.2.1 (2024-10-24)
+
+### Fix
+
+* fix: encode quotation mark in URL (#724)
+
+Signed-off-by: Jan Kowalleck &lt;jan.kowalleck@gmail.com&gt; ([`a7c7c97`](https://github.com/CycloneDX/cyclonedx-python-lib/commit/a7c7c97c37ee1c7988c028aa779f74893f858c7b))
+
+
+## v8.2.0 (2024-10-22)
+
+### Feature
+
+* feat: Add Python 3.13 support (#718)
+
+Signed-off-by: gruebel &lt;anton.gruebel@gmail.com&gt; ([`d4be3ba`](https://github.com/CycloneDX/cyclonedx-python-lib/commit/d4be3ba6b3ccc65553a7dd10ad559c1eddfbb19b))
+
+
+## v8.1.0 (2024-10-21)
+
+### Documentation
+
+* docs: fix code examples regarding outputting (#709)
+
+
+
+Signed-off-by: Hakan Dilek &lt;hakandilek@gmail.com&gt; ([`c72d5f4`](https://github.com/CycloneDX/cyclonedx-python-lib/commit/c72d5f483d5c1990fe643c4c25e37373d4d3248f))
+
+### Feature
+
+* feat: add support for Lifecycles in BOM metadata (#698)
+
+
+
+---------
+
+Signed-off-by: Johannes Feichtner &lt;johannes@web-wack.at&gt;
+Signed-off-by: Jan Kowalleck &lt;jan.kowalleck@gmail.com&gt;
+Signed-off-by: Johannes Feichtner &lt;343448+Churro@users.noreply.github.com&gt;
+Co-authored-by: Jan Kowalleck &lt;jan.kowalleck@gmail.com&gt; ([`6cfeb71`](https://github.com/CycloneDX/cyclonedx-python-lib/commit/6cfeb711f11aec8fa4d7be885f6797cc2eaa7e67))
+
+
+## v8.0.0 (2024-10-14)
 
 ### Breaking
 
-* feat!: BomRef affect equality/comparisson (#754)
-
-For some this is considered a bug-fix, for others this is a feature - it
-is a breaking change anyway since it modifies the order of things.
-
-----
-
-TODO:
-- [x] **every** symbol that has a property `bom-ref` MUST utilize it for
-dunder methods `hash`,`eq`,`gt`,`lt`,...
-- [x] add new test cases from #753
-- [x] add new test cases from #540
-- [x] add new test cases from #677
-- [x] create new tests snapshots (if applicable)
-
-----
-
-&gt; [!important]
-&gt; depends on #755
-
-supersedes #678
-closes #678
-
-fixes #753
-fixes #540
-fixes #677
-
----------
-
-Signed-off-by: wkoot &lt;3715211+wkoot@users.noreply.github.com&gt;
-Signed-off-by: Jan Kowalleck &lt;jan.kowalleck@gmail.com&gt;
-Co-authored-by: wkoot &lt;3715211+wkoot@users.noreply.github.com&gt; ([`46bc3f5`](https://github.com/CycloneDX/cyclonedx-python-lib/commit/46bc3f53b9302159b7fa684d3cf78b08928ba731))
-
-* chore(deps)!: `py-serializable==^1.1.1` -&gt; `^2.0.0` (#775)
-
-bump to `py-serializable` v2.0.0:
-&lt;https://github.com/madpah/serializable/releases/tag/v2.0.0&gt;
-This is considered a breaking change, as downstream users might rely on
-the same package&#39;s previous version.
-
-Signed-off-by: Jan Kowalleck &lt;jan.kowalleck@gmail.com&gt; ([`7c20c8e`](https://github.com/CycloneDX/cyclonedx-python-lib/commit/7c20c8e44fbc3de2942dd2f2ad298be2bd17614b))
-
-* refactor!: streamline comparison/hashing functions (#755)
-
-we have different methods of object comparison here and there, some work
-on tuples, other on hashes, other on different structures.
-
-this PR streamlines this.
-
-these changes might cause breaking changes for downstream users.
-
----------
-
-Signed-off-by: Jan Kowalleck &lt;jan.kowalleck@gmail.com&gt; ([`fd9b755`](https://github.com/CycloneDX/cyclonedx-python-lib/commit/fd9b7559a49bdaf3f6d9fe9fea54db8a65958c01))
-=======
-## v8.8.0 (2025-02-12)
-
-### Feature
-
-* feat: add `cyclonedx.model.crypto.ProtocolProperties.crypto_refs` (#767)
-
-
-Signed-off-by: Indivar Mishra &lt;indimishra@gmail.com&gt; ([`beb35f5`](https://github.com/CycloneDX/cyclonedx-python-lib/commit/beb35f55e3e75d625db45e4ff084dee02e919ef6))
->>>>>>> 82e0bb1a
-
-
-## v8.7.0 (2025-02-06)
-
-### Feature
-
-* feat: allow empty `OrganizationalContact` object (#772)
-
-fixes https://github.com/CycloneDX/cyclonedx-python-lib/issues/771
-
----------
-
-Signed-off-by: Johannes Feichtner &lt;johannes@web-wack.at&gt;
-Signed-off-by: Johannes Feichtner &lt;johannes.feichtner@dynatrace.com&gt; ([`03b35f4`](https://github.com/CycloneDX/cyclonedx-python-lib/commit/03b35f4293ab3b4c402c7bb8ff458831e492cb8b))
-
-
-## v8.6.0 (2025-02-04)
-
-### Feature
-
-* feat: expand the capabilities of `models.definition.Standard` (#713)
-
-
----------
-
-Signed-off-by: Hakan Dilek &lt;hakandilek@gmail.com&gt;
-Signed-off-by: Jan Kowalleck &lt;jan.kowalleck@gmail.com&gt;
-Co-authored-by: Jan Kowalleck &lt;jan.kowalleck@gmail.com&gt; ([`901dcdc`](https://github.com/CycloneDX/cyclonedx-python-lib/commit/901dcdc60a8a46d30878764d7b8bda69c6ba8b80))
-
-* feat: allow empty `OrganizationalEntity` object (#768)
-
-fixes https://github.com/CycloneDX/cyclonedx-python-lib/issues/764
-
-Signed-off-by: Johannes Feichtner &lt;johannes@web-wack.at&gt; ([`472bded`](https://github.com/CycloneDX/cyclonedx-python-lib/commit/472bded38cd480ba6885d44c798e015b63c89190))
-
-
-## v8.5.1 (2025-01-28)
+* feat!: v8.0.0 (#665)
+
+### BREAKING Changes
+
+* Removed `cyclonedx.mode.ThisTool`, utilize `cyclonedx.builder.this.this_tool()` instead. 
+* Moved `cyclonedx.model.Tool` to `cyclonedx.model.tool.Tool`.
+* Property `cyclonedx.mode.bom.BomMetaData.tools` is of type `cyclonedx.model.tool.ToolRepository` now, was `SortedSet[cyclonedx.model.Tool]`.  
+  The getter will act accordingly; the setter might act in a backwards-compatible way.
+* Property `cyclonedx.mode.vulnerability.Vulnerability.tools` is of type `cyclonedx.model.tool.ToolRepository` now, was `SortedSet[cyclonedx.model.Tool]`.  
+  The getter will act accordingly; the setter might act in a backwards-compatible way.
+* Constructor `cyclonedx.model.license.LicenseExpression()` accepts optional argument `acknowledgement` only as key-word argument, no longer as positional argument.  
+  
+
+### Changes
+
+* Constructor of `cyclonedx.model.bom.BomMetaData` also accepts an instance of `cyclonedx.model.tool.ToolRepository` for argument `tools`.
+* Constructor of `cyclonedx.model.bom.BomMetaData` no longer adds this very library as a tool.  
+  Downstream users SHOULD add it manually, like `my-bom.metadata.tools.components.add(cyclonedx.builder.this.this_component())`. 
+
+### Fixes
+
+* Deserialization of CycloneDX that do not include tools in the metadata are no longer unexpectedly modified/altered.
+
+### Added
+
+Enabled Metadata Tools representation and serialization in accordance with CycloneDX 1.5 
+
+* New class `cyclonedx.model.tool.ToolRepository`.
+* New function `cyclonedx.builder.this.this_component()` -- representation of this very python library as a `Component`.
+* New function `cyclonedx.builder.this.this_tool()` -- representation of this very python library as a `Tool`.
+* New function `cyclonedx.model.tool.Tool.from_component()`.
+
+### Dependencies
+
+* Raised runtime dependency `py-serializable&gt;=1.1.1,&lt;2`, was `&gt;=1.1.0,&lt;2`.
+
+---------
+
+Signed-off-by: Jan Kowalleck &lt;jan.kowalleck@gmail.com&gt;
+Signed-off-by: Joshua Kugler &lt;tek30584@adobe.com&gt;
+Signed-off-by: semantic-release &lt;semantic-release@bot.local&gt;
+Co-authored-by: Joshua Kugler &lt;joshua@azariah.com&gt;
+Co-authored-by: semantic-release &lt;semantic-release@bot.local&gt; ([`002f966`](https://github.com/CycloneDX/cyclonedx-python-lib/commit/002f96630ce8fc6f1766ee6cc92a16b35a821c69))
 
 ### Documentation
 
-* docs: responsibilities &amp; capabilities (#763)
-
-
-
-Signed-off-by: Jan Kowalleck &lt;jan.kowalleck@gmail.com&gt; ([`ab4ae45`](https://github.com/CycloneDX/cyclonedx-python-lib/commit/ab4ae4578555f010914d7e904133dd478d7c80c1))
-
-* docs: Fix typos in in conda-forge.md and remove unused reference in README (#762)
-
-- Fix few typos in conda-forge.md
-- Removed unused PEP-508 ref in README.md
-
-Signed-off-by: Arthit Suriyawongkul &lt;arthit@gmail.com&gt; ([`66ece7a`](https://github.com/CycloneDX/cyclonedx-python-lib/commit/66ece7ae0042740a541ceed3048b89c4f2b24145))
-
-* docs: modernize docstrings for CDX1.6 (#759)
-
-Signed-off-by: Jan Kowalleck &lt;jan.kowalleck@gmail.com&gt; ([`fb9a42e`](https://github.com/CycloneDX/cyclonedx-python-lib/commit/fb9a42ef9bda6407ddf4c49e75d10aa0fc91e46d))
-
-### Feature
-
-* feat: couple classes and their serializes (#757)
-
-Deprecates `.serialization.BomRefHelper` and
-`.serialization.LicenseRepositoryHelper`
-
-fixes #756
-
----------
-
-Signed-off-by: Jan Kowalleck &lt;jan.kowalleck@gmail.com&gt; ([`6003feb`](https://github.com/CycloneDX/cyclonedx-python-lib/commit/6003febaa032969732ee246deb739d1e13bae581))
-
-
-## v8.5.0 (2024-11-18)
+* docs(chaneglog): omit chore/ci/refactor/style/test/build (#703)
+
+Signed-off-by: Jan Kowalleck &lt;jan.kowalleck@gmail.com&gt; ([`a210809`](https://github.com/CycloneDX/cyclonedx-python-lib/commit/a210809efb34c2dc895fc0c6d96a3412a9097625))
+
+
+## v7.6.2 (2024-10-07)
 
 ### Documentation
 
-* docs: remove invalid docsting note about auto-assigned `bom-ref` values (#733) ([`5aa5787`](https://github.com/CycloneDX/cyclonedx-python-lib/commit/5aa5787767c60dc23fd09f6cf14e54e5b0efceb4))
-
-### Feature
-
-* feat: support CycloneDX 1.6.1 (#742)
-
-
-Signed-off-by: Jan Kowalleck &lt;jan.kowalleck@gmail.com&gt; ([`55eafed`](https://github.com/CycloneDX/cyclonedx-python-lib/commit/55eafedf50d395911a697bd9c85eeab5820934ff))
-
-
-## v8.4.0 (2024-10-29)
-
-### Feature
-
-* feat: add factory method `XsUri.make_bom_link()` (#728)
-
-
-
----------
-
-Signed-off-by: Saquib Saifee &lt;saquibsaifee@ibm.com&gt;
-Co-authored-by: Saquib Saifee &lt;saquibsaifee@ibm.com&gt; ([`5ec73d0`](https://github.com/CycloneDX/cyclonedx-python-lib/commit/5ec73d0668b4f9e087cc11a2e1a0e242ad1b5dd6))
-
-### Fix
-
-* fix: no warning for missing dependencies if no component exists (#720)
-
-
----------
-
-Signed-off-by: weichslgartner &lt;weichslgartner@gmail.com&gt; ([`d9c3ded`](https://github.com/CycloneDX/cyclonedx-python-lib/commit/d9c3ded34f443cd04f1f0041f0dd948db3db40e7))
-
-### Unknown
-
-* doc: fix `Definitions` docstring (#731)
-
-
----------
-
-Signed-off-by: Hakan Dilek &lt;hakandilek@gmail.com&gt; ([`5860b67`](https://github.com/CycloneDX/cyclonedx-python-lib/commit/5860b67f562fc474903b0fb1a162c70eeca2f3d0))
-
-
-## v8.3.0 (2024-10-26)
+* docs: fix some doc strings
+
+Signed-off-by: Jan Kowalleck &lt;jan.kowalleck@gmail.com&gt; ([`4fa8fc1`](https://github.com/CycloneDX/cyclonedx-python-lib/commit/4fa8fc1b6703ecf6788b72f2d53c6a17e2146cf7))
+
+### Fix
+
+* fix: behavior of and typing for crypto setters with optional values (#694)
+
+fixes #690
+
+---------
+
+Signed-off-by: Jan Kowalleck &lt;jan.kowalleck@gmail.com&gt; ([`d8b20bd`](https://github.com/CycloneDX/cyclonedx-python-lib/commit/d8b20bdc5224ea30cf767f6f3f1a6f8ff2754973))
+
+
+## v7.6.1 (2024-09-18)
+
+### Fix
+
+* fix: file copyright headers (#676)
+
+utilizes flake8 plugin
+&lt;https://pypi.org/project/flake8-copyright-validator/&gt; to assert the
+correct headers
+
+Signed-off-by: Jan Kowalleck &lt;jan.kowalleck@gmail.com&gt; ([`35e00b4`](https://github.com/CycloneDX/cyclonedx-python-lib/commit/35e00b4ee5a9306b9e97b011025409bcbfcef309))
+
+
+## v7.6.0 (2024-08-14)
+
+### Feature
+
+* feat: `HashType.from_composite_str` for Blake2b, SHA3, Blake3 (#663)
+
+The code mistreated hashes for Blake2b and SHA3.
+Code for explicitly handling SHA1 &amp; BLAKE3 was added, as those have no
+variants defined in the CycloneDX specification.
+
+fixes #652
+
+---------
+
+Signed-off-by: Michael Schlenker &lt;michael.schlenker@contact-software.com&gt;
+Co-authored-by: Michael Schlenker &lt;michael.schlenker@contact-software.com&gt;
+Co-authored-by: Jan Kowalleck &lt;jan.kowalleck@gmail.com&gt; ([`c59036e`](https://github.com/CycloneDX/cyclonedx-python-lib/commit/c59036e06ddc97284f82efbbc168dc2d89d090d1))
+
+
+## v7.5.1 (2024-07-08)
+
+### Fix
+
+* fix: XML serialize `normalizedString` and `token` properly (#646)
+
+fixes #638
+
+---------
+
+Signed-off-by: Jan Kowalleck &lt;jan.kowalleck@gmail.com&gt; ([`b40f739`](https://github.com/CycloneDX/cyclonedx-python-lib/commit/b40f739206a44f7dbd94042fb5e1a37c047ea024))
+
+
+## v7.5.0 (2024-07-04)
+
+### Feature
+
+* feat: add workaround property for v1.5 and v1.6 (#642)
+
+Property `workaround` was missing from the vulnerability model. It was
+added in spec v1.5 and was marked as TODO before.
+
+This is my first contribution on this project so if I done something
+wrong, just say me :smiley:
+
+Signed-off-by: Louis Maillard &lt;louis.maillard@savoirfairelinux.com&gt;
+Signed-off-by: Louis Maillard &lt;louis.maillard@protonmail.com&gt;
+Co-authored-by: Louis Maillard &lt;louis.maillard@savoirfairelinux.com&gt; ([`b5ebcf8`](https://github.com/CycloneDX/cyclonedx-python-lib/commit/b5ebcf8104faf57030cbc5d8190c78524ab86431))
+
+
+## v7.4.1 (2024-06-12)
 
 ### Documentation
 
-* docs: revisit examples readme (#725)
-
-Signed-off-by: Jan Kowalleck &lt;jan.kowalleck@gmail.com&gt; ([`e9020f0`](https://github.com/CycloneDX/cyclonedx-python-lib/commit/e9020f0b709a5245d1749d2811b8568f892869bb))
-
-### Feature
-
-* feat: add basic support for Definitions  (#701)
-
-
-
----------
-
-Signed-off-by: Hakan Dilek &lt;hakandilek@gmail.com&gt; ([`a1573e5`](https://github.com/CycloneDX/cyclonedx-python-lib/commit/a1573e5af12bb54c7328c73971dc2c2f8d820c0a))
-
-
-## v8.2.1 (2024-10-24)
-
-### Fix
-
-* fix: encode quotation mark in URL (#724)
-
-Signed-off-by: Jan Kowalleck &lt;jan.kowalleck@gmail.com&gt; ([`a7c7c97`](https://github.com/CycloneDX/cyclonedx-python-lib/commit/a7c7c97c37ee1c7988c028aa779f74893f858c7b))
-
-
-## v8.2.0 (2024-10-22)
-
-### Feature
-
-* feat: Add Python 3.13 support (#718)
-
-Signed-off-by: gruebel &lt;anton.gruebel@gmail.com&gt; ([`d4be3ba`](https://github.com/CycloneDX/cyclonedx-python-lib/commit/d4be3ba6b3ccc65553a7dd10ad559c1eddfbb19b))
-
-
-## v8.1.0 (2024-10-21)
+* docs: exclude dep bumps from changelog (#627)
+
+fixes #616
+
+---------
+
+Signed-off-by: Jan Kowalleck &lt;jan.kowalleck@gmail.com&gt; ([`60361f7`](https://github.com/CycloneDX/cyclonedx-python-lib/commit/60361f781a1b356f24a553e133e0f58a2ad37a7d))
+
+### Fix
+
+* fix: `cyclonedx.model.Property.value` value is optional (#631)
+
+`cyclonedx.model.Property.value` value is optional, in accordance with
+the spec.
+
+fixes #630
+
+---------
+
+Signed-off-by: Michael Schlenker &lt;michael.schlenker@contact-software.com&gt;
+Signed-off-by: Jan Kowalleck &lt;jan.kowalleck@gmail.com&gt;
+Co-authored-by: Michael Schlenker &lt;michael.schlenker@contact-software.com&gt;
+Co-authored-by: Jan Kowalleck &lt;jan.kowalleck@gmail.com&gt; ([`ad0f98b`](https://github.com/CycloneDX/cyclonedx-python-lib/commit/ad0f98b433fd85ba14db6b6288f33d98bc79ee51))
+
+
+## v7.4.0 (2024-05-23)
 
 ### Documentation
 
-* docs: fix code examples regarding outputting (#709)
-
-
-
-Signed-off-by: Hakan Dilek &lt;hakandilek@gmail.com&gt; ([`c72d5f4`](https://github.com/CycloneDX/cyclonedx-python-lib/commit/c72d5f483d5c1990fe643c4c25e37373d4d3248f))
-
-### Feature
-
-* feat: add support for Lifecycles in BOM metadata (#698)
-
-
-
----------
-
-Signed-off-by: Johannes Feichtner &lt;johannes@web-wack.at&gt;
-Signed-off-by: Jan Kowalleck &lt;jan.kowalleck@gmail.com&gt;
-Signed-off-by: Johannes Feichtner &lt;343448+Churro@users.noreply.github.com&gt;
-Co-authored-by: Jan Kowalleck &lt;jan.kowalleck@gmail.com&gt; ([`6cfeb71`](https://github.com/CycloneDX/cyclonedx-python-lib/commit/6cfeb711f11aec8fa4d7be885f6797cc2eaa7e67))
-
-
-## v8.0.0 (2024-10-14)
+* docs: OSSP best practice percentage
+
+Signed-off-by: Jan Kowalleck &lt;jan.kowalleck@gmail.com&gt; ([`75f58dc`](https://github.com/CycloneDX/cyclonedx-python-lib/commit/75f58dcd41c1495737bff69d354beeeff7660c15))
+
+### Feature
+
+* feat:  updated SPDX license list to `v3.24.0` (#622)
+
+Signed-off-by: Jan Kowalleck &lt;jan.kowalleck@gmail.com&gt; ([`3f9770a`](https://github.com/CycloneDX/cyclonedx-python-lib/commit/3f9770a95fbe48dfc0cb911a6526690017c2fb37))
+
+
+## v7.3.4 (2024-05-06)
+
+### Fix
+
+* fix: allow suppliers with empty-string names (#611)
+
+fixes #600
+
+---------
+
+Signed-off-by: Jan Kowalleck &lt;jan.kowalleck@gmail.com&gt; ([`b331aeb`](https://github.com/CycloneDX/cyclonedx-python-lib/commit/b331aeb4b7261c7b1359c592b2dcda27bd35e369))
+
+
+## v7.3.3 (2024-05-06)
+
+### Fix
+
+* fix: json validation allow arbitrary `$schema`  value (#613)
+
+fixes https://github.com/CycloneDX/cyclonedx-python-lib/issues/612
+
+---------
+
+Signed-off-by: Jan Kowalleck &lt;jan.kowalleck@gmail.com&gt; ([`08b7c60`](https://github.com/CycloneDX/cyclonedx-python-lib/commit/08b7c607360b65215d9d29d42ae86e60c6efe49b))
+
+
+## v7.3.2 (2024-04-26)
+
+### Fix
+
+* fix: properly sort components based on all properties (#599)
+
+reverts #587 - as this one introduced errors
+fixes #598
+fixes #586
+
+---------
+
+Signed-off-by: Jan Kowalleck &lt;jan.kowalleck@gmail.com&gt;
+Signed-off-by: Paul Horton &lt;paul.horton@owasp.org&gt;
+Co-authored-by: Paul Horton &lt;paul.horton@owasp.org&gt; ([`8df488c`](https://github.com/CycloneDX/cyclonedx-python-lib/commit/8df488cb422a6363421fee39714df4e8e8e7a593))
+
+
+## v7.3.1 (2024-04-22)
+
+### Fix
+
+* fix: include all fields of `Component` in `__lt__` function for #586 (#587)
+
+Fixes #586.
+
+Signed-off-by: Paul Horton &lt;paul.horton@owasp.org&gt; ([`d784685`](https://github.com/CycloneDX/cyclonedx-python-lib/commit/d7846850d1ad33184d1d58b59fdf41a778d05900))
+
+
+## v7.3.0 (2024-04-19)
+
+### Feature
+
+* feat: license factory set `acknowledgement` (#593)
+
+add a parameter to `LicenseFactory.make_*()` methods, to set the `LicenseAcknowledgement`.
+
+Signed-off-by: Jan Kowalleck &lt;jan.kowalleck@gmail.com&gt; ([`7ca2455`](https://github.com/CycloneDX/cyclonedx-python-lib/commit/7ca2455018d0e191afaaa2fd136a7e4d5b325ec6))
+
+
+## v7.2.0 (2024-04-19)
+
+### Feature
+
+* feat: disjunctive license acknowledgement (#591)
+
+
+---------
+
+Signed-off-by: Jan Kowalleck &lt;jan.kowalleck@gmail.com&gt; ([`9bf1839`](https://github.com/CycloneDX/cyclonedx-python-lib/commit/9bf1839859a244e790e91c3e1edd82d333598d60))
+
+### Unknown
+
+* doc: poor merge resolved
+
+Signed-off-by: Paul Horton &lt;paul.horton@owasp.org&gt; ([`a498faa`](https://github.com/CycloneDX/cyclonedx-python-lib/commit/a498faaab248d0512bad9e66afbd8fb1d6c42a66))
+
+
+## v7.1.0 (2024-04-10)
+
+### Documentation
+
+* docs: missing schema support table &amp; update schema support to reflect version 7.0.0 (#584)
+
+Signed-off-by: Paul Horton &lt;paul.horton@owasp.org&gt; ([`d230e67`](https://github.com/CycloneDX/cyclonedx-python-lib/commit/d230e67188661a5fb94730e52bf59c11c965c8d7))
+
+### Feature
+
+* feat: support `bom.properties` for CycloneDX v1.5+ (#585)
+
+Signed-off-by: Paul Horton &lt;paul.horton@owasp.org&gt; ([`1d1c45a`](https://github.com/CycloneDX/cyclonedx-python-lib/commit/1d1c45ac82c7927acc388489228a9b5990f68aa7))
+
+
+## v7.0.0 (2024-04-09)
 
 ### Breaking
 
-* feat!: v8.0.0 (#665)
-
-### BREAKING Changes
-
-* Removed `cyclonedx.mode.ThisTool`, utilize `cyclonedx.builder.this.this_tool()` instead. 
-* Moved `cyclonedx.model.Tool` to `cyclonedx.model.tool.Tool`.
-* Property `cyclonedx.mode.bom.BomMetaData.tools` is of type `cyclonedx.model.tool.ToolRepository` now, was `SortedSet[cyclonedx.model.Tool]`.  
-  The getter will act accordingly; the setter might act in a backwards-compatible way.
-* Property `cyclonedx.mode.vulnerability.Vulnerability.tools` is of type `cyclonedx.model.tool.ToolRepository` now, was `SortedSet[cyclonedx.model.Tool]`.  
-  The getter will act accordingly; the setter might act in a backwards-compatible way.
-* Constructor `cyclonedx.model.license.LicenseExpression()` accepts optional argument `acknowledgement` only as key-word argument, no longer as positional argument.  
-  
-
-### Changes
-
-* Constructor of `cyclonedx.model.bom.BomMetaData` also accepts an instance of `cyclonedx.model.tool.ToolRepository` for argument `tools`.
-* Constructor of `cyclonedx.model.bom.BomMetaData` no longer adds this very library as a tool.  
-  Downstream users SHOULD add it manually, like `my-bom.metadata.tools.components.add(cyclonedx.builder.this.this_component())`. 
-
-### Fixes
-
-* Deserialization of CycloneDX that do not include tools in the metadata are no longer unexpectedly modified/altered.
-
-### Added
-
-Enabled Metadata Tools representation and serialization in accordance with CycloneDX 1.5 
-
-* New class `cyclonedx.model.tool.ToolRepository`.
-* New function `cyclonedx.builder.this.this_component()` -- representation of this very python library as a `Component`.
-* New function `cyclonedx.builder.this.this_tool()` -- representation of this very python library as a `Tool`.
-* New function `cyclonedx.model.tool.Tool.from_component()`.
-
-### Dependencies
-
-* Raised runtime dependency `py-serializable&gt;=1.1.1,&lt;2`, was `&gt;=1.1.0,&lt;2`.
-
----------
-
-Signed-off-by: Jan Kowalleck &lt;jan.kowalleck@gmail.com&gt;
-Signed-off-by: Joshua Kugler &lt;tek30584@adobe.com&gt;
-Signed-off-by: semantic-release &lt;semantic-release@bot.local&gt;
-Co-authored-by: Joshua Kugler &lt;joshua@azariah.com&gt;
-Co-authored-by: semantic-release &lt;semantic-release@bot.local&gt; ([`002f966`](https://github.com/CycloneDX/cyclonedx-python-lib/commit/002f96630ce8fc6f1766ee6cc92a16b35a821c69))
+* feat!: Support for CycloneDX v1.6
+
+* added draft v1.6 schemas and boilerplate for v1.6
+
+Signed-off-by: Paul Horton &lt;paul.horton@owasp.org&gt;
+
+* re-generated test snapshots for v1.6
+
+Signed-off-by: Paul Horton &lt;paul.horton@owasp.org&gt;
+
+* note `bom.metadata.manufacture` as deprecated
+
+Signed-off-by: Paul Horton &lt;paul.horton@owasp.org&gt;
+
+* work on `bom.metadata` for v1.6
+
+Signed-off-by: Paul Horton &lt;paul.horton@owasp.org&gt;
+
+* Deprecated `.component.author`. Added `.component.authors` and `.component.manufacturer`
+
+Signed-off-by: Paul Horton &lt;paul.horton@owasp.org&gt;
+
+* work to add `.component.omniborid` - but tests deserialisation tests fail due to schema differences (`.component.author` not in 1.6)
+
+Signed-off-by: Paul Horton &lt;paul.horton@owasp.org&gt;
+
+* work to get deserialization tests passing
+
+Signed-off-by: Paul Horton &lt;paul.horton@owasp.org&gt;
+
+* chore(deps): bump `py-serializable` to &gt;=1.0.3 to resolve issues with deserialization to XML
+
+Signed-off-by: Paul Horton &lt;paul.horton@owasp.org&gt;
+
+* imports tidied
+
+Signed-off-by: Paul Horton &lt;paul.horton@owasp.org&gt;
+
+* properly added `.component.swhid`
+
+Signed-off-by: Paul Horton &lt;paul.horton@owasp.org&gt;
+
+* add `.component.cryptoProperties` - with test failures for SchemaVersion &lt; 1.6
+
+Signed-off-by: Paul Horton &lt;paul.horton@owasp.org&gt;
+
+* typing and bandit ignores
+
+Signed-off-by: Paul Horton &lt;paul.horton@owasp.org&gt;
+
+* coding standards
+
+Signed-off-by: Paul Horton &lt;paul.horton@owasp.org&gt;
+
+* test filtering
+
+Signed-off-by: Paul Horton &lt;paul.horton@owasp.org&gt;
+
+* coding standards
+
+Signed-off-by: Paul Horton &lt;paul.horton@owasp.org&gt;
+
+* additional tests to increase code coverage
+
+Signed-off-by: Paul Horton &lt;paul.horton@owasp.org&gt;
+
+* corrected CryptoMode enum
+
+Signed-off-by: Paul Horton &lt;paul.horton@owasp.org&gt;
+
+* coding standards
+
+Signed-off-by: Paul Horton &lt;paul.horton@owasp.org&gt;
+
+* Added `address` to `organizationalEntity`
+
+Signed-off-by: Paul Horton &lt;paul.horton@owasp.org&gt;
+
+* Added `address` to `organizationalEntity`
+
+Signed-off-by: Paul Horton &lt;paul.horton@owasp.org&gt;
+
+* raise `UserWarning` in `.component.version` has length &gt; 1024
+
+Signed-off-by: Paul Horton &lt;paul.horton@owasp.org&gt;
+
+* coding standards and typing
+
+Signed-off-by: Paul Horton &lt;paul.horton@owasp.org&gt;
+
+* add `acknowledgement` to `LicenseExpression` (#582)
+
+
+Signed-off-by: Paul Horton &lt;paul.horton@owasp.org&gt;
+
+* more proper way to filter test cases
+
+Signed-off-by: Paul Horton &lt;paul.horton@owasp.org&gt;
+
+* update schema to published versions
+
+Signed-off-by: Paul Horton &lt;paul.horton@owasp.org&gt;
+
+* fetch schema 1.6 JSON
+
+Signed-off-by: Jan Kowalleck &lt;jan.kowalleck@gmail.com&gt;
+
+* fetch test data for CDX 1.6
+
+Signed-off-by: Jan Kowalleck &lt;jan.kowalleck@gmail.com&gt;
+
+* reformat
+
+Signed-off-by: Jan Kowalleck &lt;jan.kowalleck@gmail.com&gt;
+
+* reformat
+
+Signed-off-by: Jan Kowalleck &lt;jan.kowalleck@gmail.com&gt;
+
+* refactor
+
+Signed-off-by: Jan Kowalleck &lt;jan.kowalleck@gmail.com&gt;
+
+* style
+
+Signed-off-by: Jan Kowalleck &lt;jan.kowalleck@gmail.com&gt;
+
+* refactor
+
+Signed-off-by: Jan Kowalleck &lt;jan.kowalleck@gmail.com&gt;
+
+* docs
+
+Signed-off-by: Jan Kowalleck &lt;jan.kowalleck@gmail.com&gt;
+
+---------
+
+Signed-off-by: Paul Horton &lt;paul.horton@owasp.org&gt;
+Signed-off-by: Jan Kowalleck &lt;jan.kowalleck@gmail.com&gt;
+Co-authored-by: Jan Kowalleck &lt;jan.kowalleck@gmail.com&gt; ([`8bbdf46`](https://github.com/CycloneDX/cyclonedx-python-lib/commit/8bbdf461434ab66673a496a8305c2878bf5c88da))
+
+
+## v6.4.4 (2024-03-18)
+
+### Fix
+
+* fix: wrong extra name for xml validation (#571)
+
+
+
+Signed-off-by: Christoph Reiter &lt;reiter.christoph@gmail.com&gt; ([`10e38e2`](https://github.com/CycloneDX/cyclonedx-python-lib/commit/10e38e25095de4b2dafbfcd1fd81dce7a9c0f124))
+
+
+## v6.4.3 (2024-03-04)
+
+### Fix
+
+* fix: serialization of `model.component.Diff` (#557)
+
+Fixes #556 
+
+---------
+
+Signed-off-by: rcross-lc &lt;151086351+rcross-lc@users.noreply.github.com&gt;
+Signed-off-by: Jan Kowalleck &lt;jan.kowalleck@gmail.com&gt;
+Co-authored-by: Jan Kowalleck &lt;jan.kowalleck@gmail.com&gt; ([`22fa873`](https://github.com/CycloneDX/cyclonedx-python-lib/commit/22fa8734bf1a3a8789ad7578bfa0c86cf0a49d4a))
+
+
+## v6.4.2 (2024-03-01)
+
+### Build
+
+* build: use poetry v1.8.1 (#560)
+
+Signed-off-by: Jan Kowalleck &lt;jan.kowalleck@gmail.com&gt; ([`6f81dfa`](https://github.com/CycloneDX/cyclonedx-python-lib/commit/6f81dfaed32b76f251647f6291791e714ab158a3))
 
 ### Documentation
 
-* docs(chaneglog): omit chore/ci/refactor/style/test/build (#703)
-
-Signed-off-by: Jan Kowalleck &lt;jan.kowalleck@gmail.com&gt; ([`a210809`](https://github.com/CycloneDX/cyclonedx-python-lib/commit/a210809efb34c2dc895fc0c6d96a3412a9097625))
-
-
-## v7.6.2 (2024-10-07)
+* docs: update architecture description and examples (#550)
+
+
+
+Signed-off-by: Jan Kowalleck &lt;jan.kowalleck@gmail.com&gt; ([`a19fd28`](https://github.com/CycloneDX/cyclonedx-python-lib/commit/a19fd2828355ae031164ef7a0dda2a8ea2365108))
+
+* docs: exclude internal docs from rendering (#545)
+
+Signed-off-by: Jan Kowalleck &lt;jan.kowalleck@gmail.com&gt; ([`7e55dfe`](https://github.com/CycloneDX/cyclonedx-python-lib/commit/7e55dfe213cb2a88b3686f9e8bf93cf4642a2ccd))
+
+### Unknown
+
+* docs
+
+Signed-off-by: Jan Kowalleck &lt;jan.kowalleck@gmail.com&gt; ([`63cff7e`](https://github.com/CycloneDX/cyclonedx-python-lib/commit/63cff7ee697c9d5fb96da3c8c16f7c9bc7b34e58))
+
+* docs (#546)
+
+Signed-off-by: Jan Kowalleck &lt;jan.kowalleck@gmail.com&gt; ([`b0e5b43`](https://github.com/CycloneDX/cyclonedx-python-lib/commit/b0e5b43880e17ec6ce23d5d4e1e7a9a2547c1e79))
+
+
+## v6.4.1 (2024-01-30)
 
 ### Documentation
 
-* docs: fix some doc strings
-
-Signed-off-by: Jan Kowalleck &lt;jan.kowalleck@gmail.com&gt; ([`4fa8fc1`](https://github.com/CycloneDX/cyclonedx-python-lib/commit/4fa8fc1b6703ecf6788b72f2d53c6a17e2146cf7))
-
-### Fix
-
-* fix: behavior of and typing for crypto setters with optional values (#694)
-
-fixes #690
-
----------
-
-Signed-off-by: Jan Kowalleck &lt;jan.kowalleck@gmail.com&gt; ([`d8b20bd`](https://github.com/CycloneDX/cyclonedx-python-lib/commit/d8b20bdc5224ea30cf767f6f3f1a6f8ff2754973))
-
-
-## v7.6.1 (2024-09-18)
-
-### Fix
-
-* fix: file copyright headers (#676)
-
-utilizes flake8 plugin
-&lt;https://pypi.org/project/flake8-copyright-validator/&gt; to assert the
-correct headers
-
-Signed-off-by: Jan Kowalleck &lt;jan.kowalleck@gmail.com&gt; ([`35e00b4`](https://github.com/CycloneDX/cyclonedx-python-lib/commit/35e00b4ee5a9306b9e97b011025409bcbfcef309))
-
-
-## v7.6.0 (2024-08-14)
-
-### Feature
-
-* feat: `HashType.from_composite_str` for Blake2b, SHA3, Blake3 (#663)
-
-The code mistreated hashes for Blake2b and SHA3.
-Code for explicitly handling SHA1 &amp; BLAKE3 was added, as those have no
-variants defined in the CycloneDX specification.
-
-fixes #652
-
----------
-
-Signed-off-by: Michael Schlenker &lt;michael.schlenker@contact-software.com&gt;
-Co-authored-by: Michael Schlenker &lt;michael.schlenker@contact-software.com&gt;
-Co-authored-by: Jan Kowalleck &lt;jan.kowalleck@gmail.com&gt; ([`c59036e`](https://github.com/CycloneDX/cyclonedx-python-lib/commit/c59036e06ddc97284f82efbbc168dc2d89d090d1))
-
-
-## v7.5.1 (2024-07-08)
-
-### Fix
-
-* fix: XML serialize `normalizedString` and `token` properly (#646)
-
-fixes #638
-
----------
-
-Signed-off-by: Jan Kowalleck &lt;jan.kowalleck@gmail.com&gt; ([`b40f739`](https://github.com/CycloneDX/cyclonedx-python-lib/commit/b40f739206a44f7dbd94042fb5e1a37c047ea024))
-
-
-## v7.5.0 (2024-07-04)
-
-### Feature
-
-* feat: add workaround property for v1.5 and v1.6 (#642)
-
-Property `workaround` was missing from the vulnerability model. It was
-added in spec v1.5 and was marked as TODO before.
-
-This is my first contribution on this project so if I done something
-wrong, just say me :smiley:
-
-Signed-off-by: Louis Maillard &lt;louis.maillard@savoirfairelinux.com&gt;
-Signed-off-by: Louis Maillard &lt;louis.maillard@protonmail.com&gt;
-Co-authored-by: Louis Maillard &lt;louis.maillard@savoirfairelinux.com&gt; ([`b5ebcf8`](https://github.com/CycloneDX/cyclonedx-python-lib/commit/b5ebcf8104faf57030cbc5d8190c78524ab86431))
-
-
-## v7.4.1 (2024-06-12)
+* docs: ship docs with `sdist` build (#544)
+
+Signed-off-by: Jan Kowalleck &lt;jan.kowalleck@gmail.com&gt; ([`52ef01c`](https://github.com/CycloneDX/cyclonedx-python-lib/commit/52ef01c99319d5aed950e7f6ef6fcfe731ac8b2f))
+
+* docs: refactor example
+
+Signed-off-by: Jan Kowalleck &lt;jan.kowalleck@gmail.com&gt; ([`c1776b7`](https://github.com/CycloneDX/cyclonedx-python-lib/commit/c1776b718b81cf72ef0c0251504e0d3631e30b17))
+
+### Fix
+
+* fix: `model.BomRef` no longer equal to unset peers (#543)
+
+  fixes [#539](https://github.com/CycloneDX/cyclonedx-python-lib/issues/539) 
+
+
+---------
+
+Signed-off-by: Jan Kowalleck &lt;jan.kowalleck@gmail.com&gt; ([`1fd7fee`](https://github.com/CycloneDX/cyclonedx-python-lib/commit/1fd7fee9dec888c10087921f2e5a7a60062fb419))
+
+
+## v6.4.0 (2024-01-22)
 
 ### Documentation
 
-* docs: exclude dep bumps from changelog (#627)
-
-fixes #616
-
----------
-
-Signed-off-by: Jan Kowalleck &lt;jan.kowalleck@gmail.com&gt; ([`60361f7`](https://github.com/CycloneDX/cyclonedx-python-lib/commit/60361f781a1b356f24a553e133e0f58a2ad37a7d))
-
-### Fix
-
-* fix: `cyclonedx.model.Property.value` value is optional (#631)
-
-`cyclonedx.model.Property.value` value is optional, in accordance with
-the spec.
-
-fixes #630
-
----------
-
-Signed-off-by: Michael Schlenker &lt;michael.schlenker@contact-software.com&gt;
-Signed-off-by: Jan Kowalleck &lt;jan.kowalleck@gmail.com&gt;
-Co-authored-by: Michael Schlenker &lt;michael.schlenker@contact-software.com&gt;
-Co-authored-by: Jan Kowalleck &lt;jan.kowalleck@gmail.com&gt; ([`ad0f98b`](https://github.com/CycloneDX/cyclonedx-python-lib/commit/ad0f98b433fd85ba14db6b6288f33d98bc79ee51))
-
-
-## v7.4.0 (2024-05-23)
+* docs: add OpenSSF Best Practices shield (#532)
+
+Signed-off-by: Jan Kowalleck &lt;jan.kowalleck@gmail.com&gt; ([`59c4381`](https://github.com/CycloneDX/cyclonedx-python-lib/commit/59c43814b07db0aa881d87192939eb93e79b0cc2))
+
+### Feature
+
+* feat: support `py-serializable` v1.0 (#531)
+
+Signed-off-by: Jan Kowalleck &lt;jan.kowalleck@gmail.com&gt; ([`e1e7277`](https://github.com/CycloneDX/cyclonedx-python-lib/commit/e1e72777d8a355c6854f4d9eb26c1e2083c806df))
+
+
+## v6.3.0 (2024-01-06)
 
 ### Documentation
 
-* docs: OSSP best practice percentage
-
-Signed-off-by: Jan Kowalleck &lt;jan.kowalleck@gmail.com&gt; ([`75f58dc`](https://github.com/CycloneDX/cyclonedx-python-lib/commit/75f58dcd41c1495737bff69d354beeeff7660c15))
-
-### Feature
-
-* feat:  updated SPDX license list to `v3.24.0` (#622)
-
-Signed-off-by: Jan Kowalleck &lt;jan.kowalleck@gmail.com&gt; ([`3f9770a`](https://github.com/CycloneDX/cyclonedx-python-lib/commit/3f9770a95fbe48dfc0cb911a6526690017c2fb37))
-
-
-## v7.3.4 (2024-05-06)
-
-### Fix
-
-* fix: allow suppliers with empty-string names (#611)
-
-fixes #600
-
----------
-
-Signed-off-by: Jan Kowalleck &lt;jan.kowalleck@gmail.com&gt; ([`b331aeb`](https://github.com/CycloneDX/cyclonedx-python-lib/commit/b331aeb4b7261c7b1359c592b2dcda27bd35e369))
-
-
-## v7.3.3 (2024-05-06)
-
-### Fix
-
-* fix: json validation allow arbitrary `$schema`  value (#613)
-
-fixes https://github.com/CycloneDX/cyclonedx-python-lib/issues/612
-
----------
-
-Signed-off-by: Jan Kowalleck &lt;jan.kowalleck@gmail.com&gt; ([`08b7c60`](https://github.com/CycloneDX/cyclonedx-python-lib/commit/08b7c607360b65215d9d29d42ae86e60c6efe49b))
-
-
-## v7.3.2 (2024-04-26)
-
-### Fix
-
-* fix: properly sort components based on all properties (#599)
-
-reverts #587 - as this one introduced errors
-fixes #598
-fixes #586
-
----------
-
-Signed-off-by: Jan Kowalleck &lt;jan.kowalleck@gmail.com&gt;
-Signed-off-by: Paul Horton &lt;paul.horton@owasp.org&gt;
-Co-authored-by: Paul Horton &lt;paul.horton@owasp.org&gt; ([`8df488c`](https://github.com/CycloneDX/cyclonedx-python-lib/commit/8df488cb422a6363421fee39714df4e8e8e7a593))
-
-
-## v7.3.1 (2024-04-22)
-
-### Fix
-
-* fix: include all fields of `Component` in `__lt__` function for #586 (#587)
-
-Fixes #586.
-
-Signed-off-by: Paul Horton &lt;paul.horton@owasp.org&gt; ([`d784685`](https://github.com/CycloneDX/cyclonedx-python-lib/commit/d7846850d1ad33184d1d58b59fdf41a778d05900))
-
-
-## v7.3.0 (2024-04-19)
-
-### Feature
-
-* feat: license factory set `acknowledgement` (#593)
-
-add a parameter to `LicenseFactory.make_*()` methods, to set the `LicenseAcknowledgement`.
-
-Signed-off-by: Jan Kowalleck &lt;jan.kowalleck@gmail.com&gt; ([`7ca2455`](https://github.com/CycloneDX/cyclonedx-python-lib/commit/7ca2455018d0e191afaaa2fd136a7e4d5b325ec6))
-
-
-## v7.2.0 (2024-04-19)
-
-### Feature
-
-* feat: disjunctive license acknowledgement (#591)
-
-
----------
-
-Signed-off-by: Jan Kowalleck &lt;jan.kowalleck@gmail.com&gt; ([`9bf1839`](https://github.com/CycloneDX/cyclonedx-python-lib/commit/9bf1839859a244e790e91c3e1edd82d333598d60))
-
-### Unknown
-
-* doc: poor merge resolved
-
-Signed-off-by: Paul Horton &lt;paul.horton@owasp.org&gt; ([`a498faa`](https://github.com/CycloneDX/cyclonedx-python-lib/commit/a498faaab248d0512bad9e66afbd8fb1d6c42a66))
-
-
-## v7.1.0 (2024-04-10)
+* docs: add `Documentation` url to project meta
+
+Signed-off-by: Jan Kowalleck &lt;jan.kowalleck@gmail.com&gt; ([`1080b73`](https://github.com/CycloneDX/cyclonedx-python-lib/commit/1080b7387a0bbc49a067cd2efefb1545470947e5))
+
+* docs: add `Documentation` url to project meta
+
+Signed-off-by: Jan Kowalleck &lt;jan.kowalleck@gmail.com&gt; ([`c4288b3`](https://github.com/CycloneDX/cyclonedx-python-lib/commit/c4288b35e0e1050f0982f7492cfcd3bea34b445c))
+
+### Feature
+
+* feat: enable dependency `py-serializable 0.17` (#529)
+
+Signed-off-by: Jan Kowalleck &lt;jan.kowalleck@gmail.com&gt; ([`9f24220`](https://github.com/CycloneDX/cyclonedx-python-lib/commit/9f24220029cd18cd191f63876899cd86be52dce1))
+
+
+## v6.2.0 (2023-12-31)
+
+### Build
+
+* build: allow additional major-version RC branch patterns
+
+Signed-off-by: Jan Kowalleck &lt;jan.kowalleck@gmail.com&gt; ([`f8af156`](https://github.com/CycloneDX/cyclonedx-python-lib/commit/f8af156c9c38f737b7067722d2a96f8a2a4fcb48))
 
 ### Documentation
 
-* docs: missing schema support table &amp; update schema support to reflect version 7.0.0 (#584)
-
-Signed-off-by: Paul Horton &lt;paul.horton@owasp.org&gt; ([`d230e67`](https://github.com/CycloneDX/cyclonedx-python-lib/commit/d230e67188661a5fb94730e52bf59c11c965c8d7))
-
-### Feature
-
-* feat: support `bom.properties` for CycloneDX v1.5+ (#585)
-
-Signed-off-by: Paul Horton &lt;paul.horton@owasp.org&gt; ([`1d1c45a`](https://github.com/CycloneDX/cyclonedx-python-lib/commit/1d1c45ac82c7927acc388489228a9b5990f68aa7))
-
-
-## v7.0.0 (2024-04-09)
+* docs: fix typo
+
+Signed-off-by: Jan Kowalleck &lt;jan.kowalleck@gmail.com&gt; ([`2563996`](https://github.com/CycloneDX/cyclonedx-python-lib/commit/25639967c93ad464e486f2fe6a148b3be439f43d))
+
+* docs: update intro and description
+
+Signed-off-by: Jan Kowalleck &lt;jan.kowalleck@gmail.com&gt; ([`f0bd05d`](https://github.com/CycloneDX/cyclonedx-python-lib/commit/f0bd05dc854b5b71421b82cfb527fcb8f41a7c4a))
+
+* docs: buld docs on ubuntu22.04 python311
+
+Signed-off-by: Jan Kowalleck &lt;jan.kowalleck@gmail.com&gt; ([`b3e9ab7`](https://github.com/CycloneDX/cyclonedx-python-lib/commit/b3e9ab77696f2ee763f1746f8142bdf471477c39))
+
+### Feature
+
+* feat: allow `lxml` requirement in range of `&gt;=4,&lt;6` (#523)
+
+Updates the requirements on [lxml](https://github.com/lxml/lxml) to permit the latest version.
+- [Release notes](https://github.com/lxml/lxml/releases)
+- [Changelog](https://github.com/lxml/lxml/blob/master/CHANGES.txt)
+- [Commits](https://github.com/lxml/lxml/compare/lxml-4.0.0...lxml-5.0.0)
+
+---
+updated-dependencies:
+- dependency-name: lxml
+  dependency-type: direct:production
+...
+
+Signed-off-by: dependabot[bot] &lt;support@github.com&gt;
+Co-authored-by: dependabot[bot] &lt;49699333+dependabot[bot]@users.noreply.github.com&gt; ([`7d12b9a`](https://github.com/CycloneDX/cyclonedx-python-lib/commit/7d12b9a9f7a2fdc5e6bb12f891c6f4291e20e65e))
+
+### Unknown
+
+* docs
+
+Signed-off-by: Jan Kowalleck &lt;jan.kowalleck@gmail.com&gt; ([`7dcd166`](https://github.com/CycloneDX/cyclonedx-python-lib/commit/7dcd16621002713dcf1ce8e17bc5762320fae4fa))
+
+
+## v6.1.0 (2023-12-22)
+
+### Feature
+
+* feat: add function to map python `hashlib` algorithms to CycloneDX (#519)
+
+new API: `model.HashType.from_hashlib_alg()`
+
+Signed-off-by: Jan Kowalleck &lt;jan.kowalleck@gmail.com&gt; ([`81f8cf5`](https://github.com/CycloneDX/cyclonedx-python-lib/commit/81f8cf59b1f40ffbd213789a8b1b621a01e3f631))
+
+
+## v6.0.0 (2023-12-10)
 
 ### Breaking
 
-* feat!: Support for CycloneDX v1.6
-
-* added draft v1.6 schemas and boilerplate for v1.6
-
-Signed-off-by: Paul Horton &lt;paul.horton@owasp.org&gt;
-
-* re-generated test snapshots for v1.6
-
-Signed-off-by: Paul Horton &lt;paul.horton@owasp.org&gt;
-
-* note `bom.metadata.manufacture` as deprecated
-
-Signed-off-by: Paul Horton &lt;paul.horton@owasp.org&gt;
-
-* work on `bom.metadata` for v1.6
-
-Signed-off-by: Paul Horton &lt;paul.horton@owasp.org&gt;
-
-* Deprecated `.component.author`. Added `.component.authors` and `.component.manufacturer`
-
-Signed-off-by: Paul Horton &lt;paul.horton@owasp.org&gt;
-
-* work to add `.component.omniborid` - but tests deserialisation tests fail due to schema differences (`.component.author` not in 1.6)
-
-Signed-off-by: Paul Horton &lt;paul.horton@owasp.org&gt;
-
-* work to get deserialization tests passing
-
-Signed-off-by: Paul Horton &lt;paul.horton@owasp.org&gt;
-
-* chore(deps): bump `py-serializable` to &gt;=1.0.3 to resolve issues with deserialization to XML
-
-Signed-off-by: Paul Horton &lt;paul.horton@owasp.org&gt;
-
-* imports tidied
-
-Signed-off-by: Paul Horton &lt;paul.horton@owasp.org&gt;
-
-* properly added `.component.swhid`
-
-Signed-off-by: Paul Horton &lt;paul.horton@owasp.org&gt;
-
-* add `.component.cryptoProperties` - with test failures for SchemaVersion &lt; 1.6
-
-Signed-off-by: Paul Horton &lt;paul.horton@owasp.org&gt;
-
-* typing and bandit ignores
-
-Signed-off-by: Paul Horton &lt;paul.horton@owasp.org&gt;
-
-* coding standards
-
-Signed-off-by: Paul Horton &lt;paul.horton@owasp.org&gt;
-
-* test filtering
-
-Signed-off-by: Paul Horton &lt;paul.horton@owasp.org&gt;
-
-* coding standards
-
-Signed-off-by: Paul Horton &lt;paul.horton@owasp.org&gt;
-
-* additional tests to increase code coverage
-
-Signed-off-by: Paul Horton &lt;paul.horton@owasp.org&gt;
-
-* corrected CryptoMode enum
-
-Signed-off-by: Paul Horton &lt;paul.horton@owasp.org&gt;
-
-* coding standards
-
-Signed-off-by: Paul Horton &lt;paul.horton@owasp.org&gt;
-
-* Added `address` to `organizationalEntity`
-
-Signed-off-by: Paul Horton &lt;paul.horton@owasp.org&gt;
-
-* Added `address` to `organizationalEntity`
-
-Signed-off-by: Paul Horton &lt;paul.horton@owasp.org&gt;
-
-* raise `UserWarning` in `.component.version` has length &gt; 1024
-
-Signed-off-by: Paul Horton &lt;paul.horton@owasp.org&gt;
-
-* coding standards and typing
-
-Signed-off-by: Paul Horton &lt;paul.horton@owasp.org&gt;
-
-* add `acknowledgement` to `LicenseExpression` (#582)
-
-
-Signed-off-by: Paul Horton &lt;paul.horton@owasp.org&gt;
-
-* more proper way to filter test cases
-
-Signed-off-by: Paul Horton &lt;paul.horton@owasp.org&gt;
-
-* update schema to published versions
-
-Signed-off-by: Paul Horton &lt;paul.horton@owasp.org&gt;
-
-* fetch schema 1.6 JSON
-
-Signed-off-by: Jan Kowalleck &lt;jan.kowalleck@gmail.com&gt;
-
-* fetch test data for CDX 1.6
-
-Signed-off-by: Jan Kowalleck &lt;jan.kowalleck@gmail.com&gt;
-
-* reformat
-
-Signed-off-by: Jan Kowalleck &lt;jan.kowalleck@gmail.com&gt;
-
-* reformat
-
-Signed-off-by: Jan Kowalleck &lt;jan.kowalleck@gmail.com&gt;
-
-* refactor
-
-Signed-off-by: Jan Kowalleck &lt;jan.kowalleck@gmail.com&gt;
-
-* style
-
-Signed-off-by: Jan Kowalleck &lt;jan.kowalleck@gmail.com&gt;
-
-* refactor
-
-Signed-off-by: Jan Kowalleck &lt;jan.kowalleck@gmail.com&gt;
-
-* docs
-
-Signed-off-by: Jan Kowalleck &lt;jan.kowalleck@gmail.com&gt;
-
----------
-
-Signed-off-by: Paul Horton &lt;paul.horton@owasp.org&gt;
-Signed-off-by: Jan Kowalleck &lt;jan.kowalleck@gmail.com&gt;
-Co-authored-by: Jan Kowalleck &lt;jan.kowalleck@gmail.com&gt; ([`8bbdf46`](https://github.com/CycloneDX/cyclonedx-python-lib/commit/8bbdf461434ab66673a496a8305c2878bf5c88da))
-
-
-## v6.4.4 (2024-03-18)
-
-### Fix
-
-* fix: wrong extra name for xml validation (#571)
-
-
-
-Signed-off-by: Christoph Reiter &lt;reiter.christoph@gmail.com&gt; ([`10e38e2`](https://github.com/CycloneDX/cyclonedx-python-lib/commit/10e38e25095de4b2dafbfcd1fd81dce7a9c0f124))
-
-
-## v6.4.3 (2024-03-04)
-
-### Fix
-
-* fix: serialization of `model.component.Diff` (#557)
-
-Fixes #556 
-
----------
-
-Signed-off-by: rcross-lc &lt;151086351+rcross-lc@users.noreply.github.com&gt;
-Signed-off-by: Jan Kowalleck &lt;jan.kowalleck@gmail.com&gt;
-Co-authored-by: Jan Kowalleck &lt;jan.kowalleck@gmail.com&gt; ([`22fa873`](https://github.com/CycloneDX/cyclonedx-python-lib/commit/22fa8734bf1a3a8789ad7578bfa0c86cf0a49d4a))
-
-
-## v6.4.2 (2024-03-01)
-
-### Build
-
-* build: use poetry v1.8.1 (#560)
-
-Signed-off-by: Jan Kowalleck &lt;jan.kowalleck@gmail.com&gt; ([`6f81dfa`](https://github.com/CycloneDX/cyclonedx-python-lib/commit/6f81dfaed32b76f251647f6291791e714ab158a3))
+* feat!: v6.0.0  (#492)
+
+### Breaking Changes
+
+* Removed symbols that were already marked as deprecated (via [#493])
+* Removed symbols in `parser.*` ([#489] via [#495])
+* Removed `output.LATEST_SUPPORTED_SCHEMA_VERSION` ([#491] via [#494])
+* Serialization of unsupported enum values might downgrade/migrate/omit them  ([#490] via [#496])  
+  Handling might raise warnings if a data loss occurred due to omitting.  
+  The result is a guaranteed valid XML/JSON, since no (enum-)invalid values are rendered.
+* Serialization of any `model.component.Component` with unsupported `type` raises `exception.serialization.SerializationOfUnsupportedComponentTypeException` ([#490] via [#496])
+* Object `model.bom_ref.BomRef`&#39;s property `value` defaults to `Null`, was arbitrary `UUID` ([#504] via [#505])  
+  This change does not affect serialization. All `bom-ref`s are guaranteed to have unique values on rendering.
+* Removed helpers from public API ([#503] via [#506])
+
+### Added
+
+* Basic support for CycloneDX 1.5 ([#404] via [#488])
+  * No data models were enhanced nor added, yet.  
+    Pull requests to add functionality are welcome.
+  * Existing enumerable got new cases, to reflect features of CycloneDX 1.5 ([#404] via [#488])
+  * Outputters were enabled to render CycloneDX 1.5 ([#404] via [#488])
+
+### Tests
+
+* Created (regression/unit/integration/functional) tests for CycloneDX 1.5 ([#404] via [#488])
+* Created (regression/functional) tests for Enums&#39; handling and completeness ([#490] via [#496])
+
+### Misc
+
+* Bumped dependency `py-serializable@^0.16`, was `@^0.15` (via [#496])
+
+
+----
+
+### API Changes — the details for migration
+
+* Added new sub-package `exception.serialization` (via [#496])
+* Removed class `models.ComparableTuple` ([#503] via [#506])
+* Enum `model.ExternalReferenceType` got new cases, to reflect features for CycloneDX 1.5 ([#404] via [#488])
+* Removed function `models.get_now_utc` ([#503] via [#506])
+* Removed function `models.sha1sum` ([#503] via [#506])
+* Enum `model.component.ComponentType` got new cases, to reflect features for CycloneDX 1.5 ([#404] via [#488])
+* Removed `model.component.Component.__init__()`&#39;s deprecated optional kwarg `namespace` (via [#493])  
+  Use kwarg `group` instead.
+* Removed `model.component.Component.__init__()`&#39;s deprecated optional kwarg `license_str` (via [#493])  
+  Use kwarg `licenses` instead.
+* Removed deprecated method `model.component.Component.get_namespace()` (via [#493])
+* Removed class `models.dependency.DependencyDependencies` ([#503] via [#506])
+* Removed `model.vulnerability.Vulnerability.__init__()`&#39;s deprecated optional kwarg `source_name` (via [#493])  
+  Use kwarg `source` instead.
+* Removed `model.vulnerability.Vulnerability.__init__()`&#39;s deprecated optional kwarg `source_url` (via [#493])  
+  Use kwarg `source` instead.
+* Removed `model.vulnerability.Vulnerability.__init__()`&#39;s deprecated optional kwarg `recommendations` (via [#493])  
+  Use kwarg `recommendation` instead.
+* Removed `model.vulnerability.VulnerabilityRating.__init__()`&#39;s deprecated optional kwarg `score_base` (via [#493])  
+  Use kwarg `score` instead.
+* Enum `model.vulnerability.VulnerabilityScoreSource` got new cases, to reflect features for CycloneDX 1.5 ([#404] via [#488])
+* Removed `output.LATEST_SUPPORTED_SCHEMA_VERSION` ([#491] via [#494])
+* Removed deprecated function `output.get_instance()` (via [#493])  
+  Use function `output.make_outputter()` instead.
+* Added new class `output.json.JsonV1Dot5`, to reflect CycloneDX 1.5 ([#404] via [#488])
+* Added new item to dict `output.json.BY_SCHEMA_VERSION`, to reflect CycloneDX 1.5 ([#404] via [#488])
+* Added new class `output.xml.XmlV1Dot5`, to reflect CycloneDX 1.5 ([#404] via [#488])
+* Added new item to dict `output.xml.BY_SCHEMA_VERSION`, to reflect CycloneDX 1.5 ([#404] via [#488])
+* Removed class `parser.ParserWarning` ([#489] via [#495])
+* Removed class `parser.BaseParser` ([#489] via [#495])
+* Enum `schema.SchemaVersion` got new case `V1_5`, to reflect CycloneDX 1.5 ([#404] via [#488])
+
+
+[#404]: https://github.com/CycloneDX/cyclonedx-python-lib/issues/404
+[#488]: https://github.com/CycloneDX/cyclonedx-python-lib/pull/488
+[#489]: https://github.com/CycloneDX/cyclonedx-python-lib/issues/489
+[#490]: https://github.com/CycloneDX/cyclonedx-python-lib/issues/490
+[#491]: https://github.com/CycloneDX/cyclonedx-python-lib/issues/491
+[#493]: https://github.com/CycloneDX/cyclonedx-python-lib/pull/493
+[#494]: https://github.com/CycloneDX/cyclonedx-python-lib/pull/494
+[#495]: https://github.com/CycloneDX/cyclonedx-python-lib/pull/495
+[#496]: https://github.com/CycloneDX/cyclonedx-python-lib/pull/496
+[#503]: https://github.com/CycloneDX/cyclonedx-python-lib/issues/503
+[#504]: https://github.com/CycloneDX/cyclonedx-python-lib/issues/504
+[#505]: https://github.com/CycloneDX/cyclonedx-python-lib/pull/505
+[#506]: https://github.com/CycloneDX/cyclonedx-python-lib/pull/506
+
+---------
+
+Signed-off-by: Johannes Feichtner &lt;johannes@web-wack.at&gt;
+Signed-off-by: Jan Kowalleck &lt;jan.kowalleck@gmail.com&gt;
+Signed-off-by: semantic-release &lt;semantic-release&gt;
+Co-authored-by: Johannes Feichtner &lt;343448+Churro@users.noreply.github.com&gt;
+Co-authored-by: semantic-release &lt;semantic-release&gt; ([`74865f8`](https://github.com/CycloneDX/cyclonedx-python-lib/commit/74865f8e498c9723c2ce3556ceecb6a3cfc4c490))
+
+
+## v5.2.0 (2023-12-02)
 
 ### Documentation
 
-* docs: update architecture description and examples (#550)
-
-
-
-Signed-off-by: Jan Kowalleck &lt;jan.kowalleck@gmail.com&gt; ([`a19fd28`](https://github.com/CycloneDX/cyclonedx-python-lib/commit/a19fd2828355ae031164ef7a0dda2a8ea2365108))
-
-* docs: exclude internal docs from rendering (#545)
-
-Signed-off-by: Jan Kowalleck &lt;jan.kowalleck@gmail.com&gt; ([`7e55dfe`](https://github.com/CycloneDX/cyclonedx-python-lib/commit/7e55dfe213cb2a88b3686f9e8bf93cf4642a2ccd))
-
-### Unknown
-
-* docs
-
-Signed-off-by: Jan Kowalleck &lt;jan.kowalleck@gmail.com&gt; ([`63cff7e`](https://github.com/CycloneDX/cyclonedx-python-lib/commit/63cff7ee697c9d5fb96da3c8c16f7c9bc7b34e58))
-
-* docs (#546)
-
-Signed-off-by: Jan Kowalleck &lt;jan.kowalleck@gmail.com&gt; ([`b0e5b43`](https://github.com/CycloneDX/cyclonedx-python-lib/commit/b0e5b43880e17ec6ce23d5d4e1e7a9a2547c1e79))
-
-
-## v6.4.1 (2024-01-30)
+* docs: keywaords &amp; funding (#486)
+
+Signed-off-by: Jan Kowalleck &lt;jan.kowalleck@gmail.com&gt; ([`3189e59`](https://github.com/CycloneDX/cyclonedx-python-lib/commit/3189e59ff8e3d3d10f7b949b5a08397ff3d3642b))
+
+### Feature
+
+* feat: `model.XsUri` migrate control characters according to spec (#498)
+
+fixes https://github.com/CycloneDX/cyclonedx-python-lib/issues/497
+
+---------
+
+Signed-off-by: Jan Kowalleck &lt;jan.kowalleck@gmail.com&gt; ([`e490429`](https://github.com/CycloneDX/cyclonedx-python-lib/commit/e49042976f8577af4061c34394db270612488cdf))
+
+
+## v5.1.1 (2023-11-02)
+
+### Fix
+
+* fix: update own `externalReferences` (#480)
+
+Signed-off-by: Jan Kowalleck &lt;jan.kowalleck@gmail.com&gt; ([`edb3dde`](https://github.com/CycloneDX/cyclonedx-python-lib/commit/edb3dde889c06755dd1963ed21dd803db3ea0dcc))
+
+
+## v5.1.0 (2023-10-31)
 
 ### Documentation
 
-* docs: ship docs with `sdist` build (#544)
-
-Signed-off-by: Jan Kowalleck &lt;jan.kowalleck@gmail.com&gt; ([`52ef01c`](https://github.com/CycloneDX/cyclonedx-python-lib/commit/52ef01c99319d5aed950e7f6ef6fcfe731ac8b2f))
-
-* docs: refactor example
-
-Signed-off-by: Jan Kowalleck &lt;jan.kowalleck@gmail.com&gt; ([`c1776b7`](https://github.com/CycloneDX/cyclonedx-python-lib/commit/c1776b718b81cf72ef0c0251504e0d3631e30b17))
-
-### Fix
-
-* fix: `model.BomRef` no longer equal to unset peers (#543)
-
-  fixes [#539](https://github.com/CycloneDX/cyclonedx-python-lib/issues/539) 
-
-
----------
-
-Signed-off-by: Jan Kowalleck &lt;jan.kowalleck@gmail.com&gt; ([`1fd7fee`](https://github.com/CycloneDX/cyclonedx-python-lib/commit/1fd7fee9dec888c10087921f2e5a7a60062fb419))
-
-
-## v6.4.0 (2024-01-22)
+* docs: advance license docs
+
+Signed-off-by: Jan Kowalleck &lt;jan.kowalleck@gmail.com&gt; ([`f61a730`](https://github.com/CycloneDX/cyclonedx-python-lib/commit/f61a7303de1d5dacf0917a1d66f5ebe0732ccd75))
+
+### Feature
+
+* feat: guarantee unique `BomRef`s in serialization result (#479)
+
+Incorporate `output.BomRefDiscriminator` on serialization
+
+Signed-off-by: Jan Kowalleck &lt;jan.kowalleck@gmail.com&gt; ([`a648775`](https://github.com/CycloneDX/cyclonedx-python-lib/commit/a648775bb5195621e17fdbae92950ab6d56a665a))
+
+
+## v5.0.1 (2023-10-24)
 
 ### Documentation
 
-* docs: add OpenSSF Best Practices shield (#532)
-
-Signed-off-by: Jan Kowalleck &lt;jan.kowalleck@gmail.com&gt; ([`59c4381`](https://github.com/CycloneDX/cyclonedx-python-lib/commit/59c43814b07db0aa881d87192939eb93e79b0cc2))
-
-### Feature
-
-* feat: support `py-serializable` v1.0 (#531)
-
-Signed-off-by: Jan Kowalleck &lt;jan.kowalleck@gmail.com&gt; ([`e1e7277`](https://github.com/CycloneDX/cyclonedx-python-lib/commit/e1e72777d8a355c6854f4d9eb26c1e2083c806df))
-
-
-## v6.3.0 (2024-01-06)
+* docs: revisit project meta (#475)
+
+Signed-off-by: Jan Kowalleck &lt;jan.kowalleck@gmail.com&gt; ([`c3254d0`](https://github.com/CycloneDX/cyclonedx-python-lib/commit/c3254d055f3cda96d2849222a0bba7be8cf486a3))
+
+* docs: fix RTFD build (#476)
+
+Signed-off-by: Jan Kowalleck &lt;jan.kowalleck@gmail.com&gt; ([`b9fcfb4`](https://github.com/CycloneDX/cyclonedx-python-lib/commit/b9fcfb40af366fdee7258ccb720e0fad27994824))
+
+### Unknown
+
+* &#34;chore(deps): revert bump python-semantic-release/python-semantic-release (#474)&#34;
+
+This reverts commit 9c3ffac34e89610ccc4f9701444127e1e6f5ee07.
+
+Signed-off-by: Jan Kowalleck &lt;jan.kowalleck@gmail.com&gt; ([`aae7304`](https://github.com/CycloneDX/cyclonedx-python-lib/commit/aae73048c7aebe5920ec888225bdbde08111601b))
+
+
+## v5.0.0 (2023-10-24)
+
+### Breaking
+
+* feat!: v5.0.0 (#440)
+
+BREAKING CHANGES
+----------------
+* Dropped support for python&lt;3.8 ([#436] via [#441]; enable [#433])
+* Reworked license related models, collections, and factories ([#365] via [#466])
+* Behavior
+  * Method `model.bom.Bom.validate()` will throw `exception.LicenseExpressionAlongWithOthersException`, if detecting invalid license constellation ([#453] via [#452])
+  * Fixed tuple comparison when unequal lengths (via [#461])
+* API
+  * Enum `schema.SchemaVersion` is no longer string-like ([#442] via [#447])
+  * Enum `schema.OutputVersion` is no longer string-like ([#442] via [#447])
+  * Abstract class `output.BaseOutput` requires implementation of new method `output_format` ([#446] via [#447])
+  * Abstract method `output.BaseOutput.output_as_string()` got new optional parameter `indent` ([#437] via [#458])
+  * Abstract method `output.BaseOutput.output_as_string()` accepts arbitrary kwargs (via [#458], [#462])
+  * Removed class `factory.license.LicenseChoiceFactory` (via [#466])  
+    The old functionality was integrated into `factory.license.LicenseFactory`.
+  * Method `factory.license.LicenseFactory.make_from_string()`&#39;s parameter `name_or_spdx` was renamed to `value` (via [#466])
+  * Method `factory.license.LicenseFactory.make_from_string()`&#39;s return value can also be a `LicenseExpression` ([#365] via [#466])  
+    The behavior imitates the old `factory.license.LicenseChoiceFactory.make_from_string()`
+  * Renamed class `module.License` to `module.license.DisjunctliveLicense` ([#365] via [#466])
+  * Removed class `module.LicenseChoice` ([#365] via [#466])  
+    Use dedicated classes `module.license.DisjunctliveLicense` and `module.license.LicenseExpression` instead
+  * All occurrences of `models.LicenseChoice` were replaced by `models.licenses.License` ([#365] via [#466])
+  * All occurrences of `SortedSet[LicenseChoice]` were specialized to `models.license.LicenseRepository` ([#365] via [#466])
+
+
+Fixed
+----------------
+* Serialization of multy-licenses ([#365] via [#466])
+* Detect unused &#34;dependent&#34; components in `model.bom.validate()` (via [#464])
+
+
+Changed 
+----------------
+* Updated latest supported list of supported SPDX license identifiers (via [#433])
+* Shipped schema files are moved to a protected space (via [#433])  
+  These files were never intended for public use.
+* XML output uses a default namespace, which makes results smaller. ([#438] via [#458])
+
+
+Added
+----------------
+* Support for Python 3.12 (via [#460])
+* JSON- &amp; XML-Validators ([#432], [#446] via [#433], [#448])  
+  The functionality might require additional dependencies, that can be installed with the extra &#34;validation&#34;.  
+  See the docs in section &#34;Installation&#34; for details.
+* JSON &amp; XML can be generated in a more human-friendly form ([#437], [#438] via [#458])
+* Type hints, typings &amp; overloads for better integration downstream (via [#463])
+* API
+  * New function `output.make_outputter()` (via [#469])  
+    This replaces the deprecated function `output.get_instance()`.
+  * New sub-package `validation` ([#432], [#446] via [#433], [#448], [#469], [#468], [#469])
+  * New class `exception.MissingOptionalDependencyException` ([#432] via [#433])
+  * New class `exception.LicenseExpressionAlongWithOthersException` ([#453] via [#452])
+  * New dictionaries `output.{json,xml}.BY_SCHEMA_VERSION` ([#446] via [#447])
+  * Existing implementations of class `output.BaseOutput` now have a new method `output_format` ([#446] via [#447])
+  * Existing implementations of method `output.BaseOutput.output_as_string()` got new optional parameter `indent` ([#437] via [#458])
+  * Existing implementations of method `output.BaseOutput.output_to_file()` got new optional parameter `indent` ([#437] via [#458])
+  * New method `factory.license.LicenseFactory.make_with_expression()` (via [#466])
+  * New class `model.license.DisjunctiveLicense` ([#365] via [#466])
+  * New class `model.license.LicenseExpression` ([#365] via [#466])
+  * New class `model.license.LicenseRepository` ([#365] via [#466])
+  * New class `serialization.LicenseRepositoryHelper` ([#365] via [#466])
+
+
+Deprecated
+----------------
+* Function `output.get_instance()` might be removed, use `output.make_outputter()` instead (via [#469])
+
+
+Tests
+----------------
+* Added validation tests with official CycloneDX schema test data ([#432] via [#433])
+* Use proper snapshots, instead of pseudo comparison ([#437] via [#464])
+* Added regression test for bug [#365] (via [#466], [#467])
+
+
+Misc
+----------------
+* Dependencies: bumped `py-serializable@^0.15.0`, was `@^0.11.1` (via [#458], [#463], [#464], [#466])
+* Style: streamlined quotes and strings (via [#472])
+* Chore: bumped internal dev- and QA-tools ([#436] via [#441], [#472])
+* Chore: added more QA tools to prevent common security issues (via [#473])
+
+
+[#432]: https://github.com/CycloneDX/cyclonedx-python-lib/issues/432
+[#433]: https://github.com/CycloneDX/cyclonedx-python-lib/pull/433
+[#436]: https://github.com/CycloneDX/cyclonedx-python-lib/issues/436
+[#437]: https://github.com/CycloneDX/cyclonedx-python-lib/issues/437
+[#365]: https://github.com/CycloneDX/cyclonedx-python-lib/issues/365
+[#438]: https://github.com/CycloneDX/cyclonedx-python-lib/issues/438
+[#440]: https://github.com/CycloneDX/cyclonedx-python-lib/pull/440
+[#441]: https://github.com/CycloneDX/cyclonedx-python-lib/pull/441
+[#442]: https://github.com/CycloneDX/cyclonedx-python-lib/issues/442
+[#446]: https://github.com/CycloneDX/cyclonedx-python-lib/issues/446
+[#447]: https://github.com/CycloneDX/cyclonedx-python-lib/pull/447
+[#448]: https://github.com/CycloneDX/cyclonedx-python-lib/pull/448
+[#452]: https://github.com/CycloneDX/cyclonedx-python-lib/pull/452
+[#453]: https://github.com/CycloneDX/cyclonedx-python-lib/issues/453
+[#458]: https://github.com/CycloneDX/cyclonedx-python-lib/pull/458
+[#460]: https://github.com/CycloneDX/cyclonedx-python-lib/pull/460
+[#461]: https://github.com/CycloneDX/cyclonedx-python-lib/pull/461
+[#462]: https://github.com/CycloneDX/cyclonedx-python-lib/pull/462
+[#463]: https://github.com/CycloneDX/cyclonedx-python-lib/pull/463
+[#464]: https://github.com/CycloneDX/cyclonedx-python-lib/pull/464
+[#466]: https://github.com/CycloneDX/cyclonedx-python-lib/pull/466
+[#467]: https://github.com/CycloneDX/cyclonedx-python-lib/pull/467
+[#468]: https://github.com/CycloneDX/cyclonedx-python-lib/pull/468
+[#469]: https://github.com/CycloneDX/cyclonedx-python-lib/pull/469
+[#472]: https://github.com/CycloneDX/cyclonedx-python-lib/pull/472
+[#473]: https://github.com/CycloneDX/cyclonedx-python-lib/pull/473
+
+---------
+
+Signed-off-by: Jan Kowalleck &lt;jan.kowalleck@gmail.com&gt;
+Signed-off-by: Jan Kowalleck &lt;jan.kowalleck@owasp.org&gt;
+Signed-off-by: semantic-release &lt;semantic-release&gt;
+Co-authored-by: semantic-release &lt;semantic-release&gt; ([`26b151c`](https://github.com/CycloneDX/cyclonedx-python-lib/commit/26b151cba7d7d484f23ee7888444f09ad6d016b1))
+
+
+## v4.2.3 (2023-10-16)
+
+### Fix
+
+* fix: SPDX-expression-validation internal crashes are cought and handled (#471)
+
+Signed-off-by: Jan Kowalleck &lt;jan.kowalleck@gmail.com&gt; ([`5fa66a0`](https://github.com/CycloneDX/cyclonedx-python-lib/commit/5fa66a043818eb5747dbd630496c6d31f818c0ab))
+
+
+## v4.2.2 (2023-09-14)
 
 ### Documentation
 
-* docs: add `Documentation` url to project meta
-
-Signed-off-by: Jan Kowalleck &lt;jan.kowalleck@gmail.com&gt; ([`1080b73`](https://github.com/CycloneDX/cyclonedx-python-lib/commit/1080b7387a0bbc49a067cd2efefb1545470947e5))
-
-* docs: add `Documentation` url to project meta
-
-Signed-off-by: Jan Kowalleck &lt;jan.kowalleck@gmail.com&gt; ([`c4288b3`](https://github.com/CycloneDX/cyclonedx-python-lib/commit/c4288b35e0e1050f0982f7492cfcd3bea34b445c))
-
-### Feature
-
-* feat: enable dependency `py-serializable 0.17` (#529)
-
-Signed-off-by: Jan Kowalleck &lt;jan.kowalleck@gmail.com&gt; ([`9f24220`](https://github.com/CycloneDX/cyclonedx-python-lib/commit/9f24220029cd18cd191f63876899cd86be52dce1))
-
-
-## v6.2.0 (2023-12-31)
-
-### Build
-
-* build: allow additional major-version RC branch patterns
-
-Signed-off-by: Jan Kowalleck &lt;jan.kowalleck@gmail.com&gt; ([`f8af156`](https://github.com/CycloneDX/cyclonedx-python-lib/commit/f8af156c9c38f737b7067722d2a96f8a2a4fcb48))
+* docs: fix shield in README
+
+Signed-off-by: Jan Kowalleck &lt;jan.kowalleck@gmail.com&gt; ([`6a941b1`](https://github.com/CycloneDX/cyclonedx-python-lib/commit/6a941b1ef5cc0f9e956173cce7e9da57e8c6bf22))
+
+* docs(example): showcase `LicenseChoiceFactory` (#428)
+
+Signed-off-by: Jan Kowalleck &lt;jan.kowalleck@gmail.com&gt; ([`c56ec83`](https://github.com/CycloneDX/cyclonedx-python-lib/commit/c56ec8395dd203ac41fa6f4c43970a50c0e80efb))
+
+### Fix
+
+* fix: ship meta files (#434)
+
+Signed-off-by: Jan Kowalleck &lt;jan.kowalleck@gmail.com&gt; ([`3a1a8a5`](https://github.com/CycloneDX/cyclonedx-python-lib/commit/3a1a8a5c1cbe8d8989b4cb335269a02b5c6d4f38))
+
+
+## v4.2.1 (2023-09-06)
+
+### Fix
+
+* fix: `LicenseChoiceFactory.make_from_string()` prioritize SPDX id over expression (#427)
+
+Signed-off-by: Jan Kowalleck &lt;jan.kowalleck@gmail.com&gt; ([`e1bdfdd`](https://github.com/CycloneDX/cyclonedx-python-lib/commit/e1bdfddcfab97359fbde9f53dc65f56fc8ec4ba9))
+
+
+## v4.2.0 (2023-09-06)
+
+### Feature
+
+* feat: complete SPDX license expression (#425)
+
+Signed-off-by: Jan Kowalleck &lt;jan.kowalleck@gmail.com&gt; ([`e06f9fd`](https://github.com/CycloneDX/cyclonedx-python-lib/commit/e06f9fd2c30e8976766f326ff216103d2560cb9a))
+
+
+## v4.1.0 (2023-08-27)
 
 ### Documentation
 
-* docs: fix typo
-
-Signed-off-by: Jan Kowalleck &lt;jan.kowalleck@gmail.com&gt; ([`2563996`](https://github.com/CycloneDX/cyclonedx-python-lib/commit/25639967c93ad464e486f2fe6a148b3be439f43d))
-
-* docs: update intro and description
-
-Signed-off-by: Jan Kowalleck &lt;jan.kowalleck@gmail.com&gt; ([`f0bd05d`](https://github.com/CycloneDX/cyclonedx-python-lib/commit/f0bd05dc854b5b71421b82cfb527fcb8f41a7c4a))
-
-* docs: buld docs on ubuntu22.04 python311
-
-Signed-off-by: Jan Kowalleck &lt;jan.kowalleck@gmail.com&gt; ([`b3e9ab7`](https://github.com/CycloneDX/cyclonedx-python-lib/commit/b3e9ab77696f2ee763f1746f8142bdf471477c39))
-
-### Feature
-
-* feat: allow `lxml` requirement in range of `&gt;=4,&lt;6` (#523)
-
-Updates the requirements on [lxml](https://github.com/lxml/lxml) to permit the latest version.
-- [Release notes](https://github.com/lxml/lxml/releases)
-- [Changelog](https://github.com/lxml/lxml/blob/master/CHANGES.txt)
-- [Commits](https://github.com/lxml/lxml/compare/lxml-4.0.0...lxml-5.0.0)
-
----
-updated-dependencies:
-- dependency-name: lxml
-  dependency-type: direct:production
-...
-
-Signed-off-by: dependabot[bot] &lt;support@github.com&gt;
-Co-authored-by: dependabot[bot] &lt;49699333+dependabot[bot]@users.noreply.github.com&gt; ([`7d12b9a`](https://github.com/CycloneDX/cyclonedx-python-lib/commit/7d12b9a9f7a2fdc5e6bb12f891c6f4291e20e65e))
-
-### Unknown
-
-* docs
-
-Signed-off-by: Jan Kowalleck &lt;jan.kowalleck@gmail.com&gt; ([`7dcd166`](https://github.com/CycloneDX/cyclonedx-python-lib/commit/7dcd16621002713dcf1ce8e17bc5762320fae4fa))
-
-
-## v6.1.0 (2023-12-22)
-
-### Feature
-
-* feat: add function to map python `hashlib` algorithms to CycloneDX (#519)
-
-new API: `model.HashType.from_hashlib_alg()`
-
-Signed-off-by: Jan Kowalleck &lt;jan.kowalleck@gmail.com&gt; ([`81f8cf5`](https://github.com/CycloneDX/cyclonedx-python-lib/commit/81f8cf59b1f40ffbd213789a8b1b621a01e3f631))
-
-
-## v6.0.0 (2023-12-10)
+* docs(examples): showcase shorthand dependency management (#403)
+
+Signed-off-by: Jan Kowalleck &lt;jan.kowalleck@gmail.com&gt; ([`8b32efb`](https://github.com/CycloneDX/cyclonedx-python-lib/commit/8b32efb322a3281d58e9f980bb9001b112aa944a))
+
+### Feature
+
+* feat: programmatic access to library&#39;s version (#417)
+
+adds `cyclonedx.__version__`
+
+Signed-off-by: Jan Kowalleck &lt;jan.kowalleck@gmail.com&gt; ([`3585ea9`](https://github.com/CycloneDX/cyclonedx-python-lib/commit/3585ea9911ae521e86793ef18f5891289fb0b604))
+
+
+## v4.0.1 (2023-06-28)
+
+### Documentation
+
+* docs(examples): README (#399)
+
+Signed-off-by: Jan Kowalleck &lt;jan.kowalleck@gmail.com&gt; ([`1d262ba`](https://github.com/CycloneDX/cyclonedx-python-lib/commit/1d262ba57eab0d61b947fc293fc59c6234f19647))
+
+* docs: add exaple how to build and serialize (#397)
+
+Signed-off-by: Jan Kowalleck &lt;jan.kowalleck@gmail.com&gt; ([`65e22bd`](https://github.com/CycloneDX/cyclonedx-python-lib/commit/65e22bdc6a1a3fc02a6282146bc8fbc17ddb32fa))
+
+### Fix
+
+* fix: conditional warning if no root dependencies were found (#398)
+
+
+
+Signed-off-by: Jan Kowalleck &lt;jan.kowalleck@gmail.com&gt; ([`c8175bb`](https://github.com/CycloneDX/cyclonedx-python-lib/commit/c8175bb6aebac7f129d42d7a5a0ae928212c20cb))
+
+### Unknown
+
+* 4.0.1
+
+Automatically generated by python-semantic-release ([`4a72f51`](https://github.com/CycloneDX/cyclonedx-python-lib/commit/4a72f515ad7b5e46a07f31bea18a94b162e87715))
+
+* Add missing space in warning message. (#364)
+
+
+
+Signed-off-by: Michael Schlenker &lt;michael.schlenker@contact-software.com&gt;
+Co-authored-by: Michael Schlenker &lt;michael.schlenker@contact-software.com&gt; ([`dad0d28`](https://github.com/CycloneDX/cyclonedx-python-lib/commit/dad0d28ceb7381d1b503e5b29776fc01513f8b04))
+
+
+## v4.0.0 (2023-03-20)
 
 ### Breaking
 
-* feat!: v6.0.0  (#492)
-
-### Breaking Changes
-
-* Removed symbols that were already marked as deprecated (via [#493])
-* Removed symbols in `parser.*` ([#489] via [#495])
-* Removed `output.LATEST_SUPPORTED_SCHEMA_VERSION` ([#491] via [#494])
-* Serialization of unsupported enum values might downgrade/migrate/omit them  ([#490] via [#496])  
-  Handling might raise warnings if a data loss occurred due to omitting.  
-  The result is a guaranteed valid XML/JSON, since no (enum-)invalid values are rendered.
-* Serialization of any `model.component.Component` with unsupported `type` raises `exception.serialization.SerializationOfUnsupportedComponentTypeException` ([#490] via [#496])
-* Object `model.bom_ref.BomRef`&#39;s property `value` defaults to `Null`, was arbitrary `UUID` ([#504] via [#505])  
-  This change does not affect serialization. All `bom-ref`s are guaranteed to have unique values on rendering.
-* Removed helpers from public API ([#503] via [#506])
-
-### Added
-
-* Basic support for CycloneDX 1.5 ([#404] via [#488])
-  * No data models were enhanced nor added, yet.  
-    Pull requests to add functionality are welcome.
-  * Existing enumerable got new cases, to reflect features of CycloneDX 1.5 ([#404] via [#488])
-  * Outputters were enabled to render CycloneDX 1.5 ([#404] via [#488])
-
-### Tests
-
-* Created (regression/unit/integration/functional) tests for CycloneDX 1.5 ([#404] via [#488])
-* Created (regression/functional) tests for Enums&#39; handling and completeness ([#490] via [#496])
-
-### Misc
-
-* Bumped dependency `py-serializable@^0.16`, was `@^0.15` (via [#496])
-
-
-----
-
-### API Changes — the details for migration
-
-* Added new sub-package `exception.serialization` (via [#496])
-* Removed class `models.ComparableTuple` ([#503] via [#506])
-* Enum `model.ExternalReferenceType` got new cases, to reflect features for CycloneDX 1.5 ([#404] via [#488])
-* Removed function `models.get_now_utc` ([#503] via [#506])
-* Removed function `models.sha1sum` ([#503] via [#506])
-* Enum `model.component.ComponentType` got new cases, to reflect features for CycloneDX 1.5 ([#404] via [#488])
-* Removed `model.component.Component.__init__()`&#39;s deprecated optional kwarg `namespace` (via [#493])  
-  Use kwarg `group` instead.
-* Removed `model.component.Component.__init__()`&#39;s deprecated optional kwarg `license_str` (via [#493])  
-  Use kwarg `licenses` instead.
-* Removed deprecated method `model.component.Component.get_namespace()` (via [#493])
-* Removed class `models.dependency.DependencyDependencies` ([#503] via [#506])
-* Removed `model.vulnerability.Vulnerability.__init__()`&#39;s deprecated optional kwarg `source_name` (via [#493])  
-  Use kwarg `source` instead.
-* Removed `model.vulnerability.Vulnerability.__init__()`&#39;s deprecated optional kwarg `source_url` (via [#493])  
-  Use kwarg `source` instead.
-* Removed `model.vulnerability.Vulnerability.__init__()`&#39;s deprecated optional kwarg `recommendations` (via [#493])  
-  Use kwarg `recommendation` instead.
-* Removed `model.vulnerability.VulnerabilityRating.__init__()`&#39;s deprecated optional kwarg `score_base` (via [#493])  
-  Use kwarg `score` instead.
-* Enum `model.vulnerability.VulnerabilityScoreSource` got new cases, to reflect features for CycloneDX 1.5 ([#404] via [#488])
-* Removed `output.LATEST_SUPPORTED_SCHEMA_VERSION` ([#491] via [#494])
-* Removed deprecated function `output.get_instance()` (via [#493])  
-  Use function `output.make_outputter()` instead.
-* Added new class `output.json.JsonV1Dot5`, to reflect CycloneDX 1.5 ([#404] via [#488])
-* Added new item to dict `output.json.BY_SCHEMA_VERSION`, to reflect CycloneDX 1.5 ([#404] via [#488])
-* Added new class `output.xml.XmlV1Dot5`, to reflect CycloneDX 1.5 ([#404] via [#488])
-* Added new item to dict `output.xml.BY_SCHEMA_VERSION`, to reflect CycloneDX 1.5 ([#404] via [#488])
-* Removed class `parser.ParserWarning` ([#489] via [#495])
-* Removed class `parser.BaseParser` ([#489] via [#495])
-* Enum `schema.SchemaVersion` got new case `V1_5`, to reflect CycloneDX 1.5 ([#404] via [#488])
-
-
-[#404]: https://github.com/CycloneDX/cyclonedx-python-lib/issues/404
-[#488]: https://github.com/CycloneDX/cyclonedx-python-lib/pull/488
-[#489]: https://github.com/CycloneDX/cyclonedx-python-lib/issues/489
-[#490]: https://github.com/CycloneDX/cyclonedx-python-lib/issues/490
-[#491]: https://github.com/CycloneDX/cyclonedx-python-lib/issues/491
-[#493]: https://github.com/CycloneDX/cyclonedx-python-lib/pull/493
-[#494]: https://github.com/CycloneDX/cyclonedx-python-lib/pull/494
-[#495]: https://github.com/CycloneDX/cyclonedx-python-lib/pull/495
-[#496]: https://github.com/CycloneDX/cyclonedx-python-lib/pull/496
-[#503]: https://github.com/CycloneDX/cyclonedx-python-lib/issues/503
-[#504]: https://github.com/CycloneDX/cyclonedx-python-lib/issues/504
-[#505]: https://github.com/CycloneDX/cyclonedx-python-lib/pull/505
-[#506]: https://github.com/CycloneDX/cyclonedx-python-lib/pull/506
-
----------
-
-Signed-off-by: Johannes Feichtner &lt;johannes@web-wack.at&gt;
-Signed-off-by: Jan Kowalleck &lt;jan.kowalleck@gmail.com&gt;
-Signed-off-by: semantic-release &lt;semantic-release&gt;
-Co-authored-by: Johannes Feichtner &lt;343448+Churro@users.noreply.github.com&gt;
-Co-authored-by: semantic-release &lt;semantic-release&gt; ([`74865f8`](https://github.com/CycloneDX/cyclonedx-python-lib/commit/74865f8e498c9723c2ce3556ceecb6a3cfc4c490))
-
-
-## v5.2.0 (2023-12-02)
+* feat: Release 4.0.0 #341)
+
+Highlights of this release include:
+* Support for De-serialization from JSON and XML to this Pythonic Model
+* Deprecation of Python 3.6 support
+* Support for Python 3.11
+* Support for `BomLink`
+* Support VEX without needing `Component` in the same `Bom`
+* Support for `services` having `dependencies`
+
+BREAKING CHANGE: Large portions of this library have been re-written for this release and many methods and contracts have changed.
+
+Signed-off-by: Paul Horton &lt;paul.horton@owasp.org&gt;
+
+* feat: support VEX without Components in the same BOM
+
+BREAKING CHANGE: Model classes changed to relocated Vulnerability at Bom, not at Component
+
+Signed-off-by: Paul Horton &lt;paul.horton@owasp.org&gt;
+
+* feat: support VEX without Components in the same BOM
+
+BREAKING CHANGE: Model classes changed to relocated Vulnerability at Bom, not at Component
+
+Signed-off-by: Paul Horton &lt;paul.horton@owasp.org&gt;
+
+feat: allow `version` of BOM to be defined
+
+feat: allow `serial_number` of BOM to be prescribed
+
+feat: add helper method to get URN for a BOM according to https://www.iana.org/assignments/urn-formal/cdx
+Signed-off-by: Paul Horton &lt;paul.horton@owasp.org&gt;
+
+* chore: fix release workflow
+
+* chore: editorconfig
+
+Signed-off-by: Jan Kowalleck &lt;jan.kowalleck@gmail.com&gt;
+
+* feat: support for deserialization from JSON and XML (#290)
+
+BREAKING CHANGE:
+
+* feat: drop Python 3.6 support
+
+Signed-off-by: Hakan Dilek &lt;hakandilek@gmail.com&gt;
+Signed-off-by: Paul Horton &lt;paul.horton@owasp.org&gt;
+Co-authored-by: Hakan Dilek &lt;hakandilek@gmail.com&gt;
+Co-authored-by: Hakan Dilek &lt;hakandilek@users.noreply.github.com&gt;
+
+* fix: update `serializable` to include XML safety changes
+
+Signed-off-by: Paul Horton &lt;paul.horton@owasp.org&gt;
+
+* feat: Support for Python 3.11 (#349)
+
+* feat: officially test and support Python 3.11
+
+Signed-off-by: Paul Horton &lt;paul.horton@owasp.org&gt;
+
+* removed unused imports
+
+Signed-off-by: Paul Horton &lt;paul.horton@owasp.org&gt;
+
+* bump `poetry` to `1.1.12` in CI
+
+Signed-off-by: Paul Horton &lt;paul.horton@owasp.org&gt;
+
+* fix: remove `toml` as dependency as not used and seems to be breaking Python 3.11 CI
+
+Signed-off-by: Paul Horton &lt;paul.horton@owasp.org&gt;
+
+* fix: removed `types-toml` from dependencies - not used
+
+Signed-off-by: Paul Horton &lt;paul.horton@owasp.org&gt;
+
+---------
+
+Signed-off-by: Paul Horton &lt;paul.horton@owasp.org&gt;
+
+* fix: removed `autopep8` in favour of `flake8` as both have conflicting dependencies now
+
+Signed-off-by: Paul Horton &lt;paul.horton@owasp.org&gt;
+
+* chore: bump dev dependencies
+
+fix: removed `setuptools` as dependency
+Signed-off-by: Paul Horton &lt;paul.horton@owasp.org&gt;
+
+* tests: compoennt versions optional (#350)
+
+* chore: exclude `venv*` from QA; add typing to QA
+
+Signed-off-by: Jan Kowalleck &lt;jan.kowalleck@gmail.com&gt;
+
+* tests: component versions are optional
+
+Signed-off-by: Jan Kowalleck &lt;jan.kowalleck@gmail.com&gt;
+
+---------
+
+Signed-off-by: Jan Kowalleck &lt;jan.kowalleck@gmail.com&gt;
+
+* doc: doc updates for new deserialization feature
+
+Signed-off-by: Paul Horton &lt;paul.horton@owasp.org&gt;
+
+* doc: doc updates for contribution
+
+Signed-off-by: Paul Horton &lt;paul.horton@owasp.org&gt;
+
+---------
+
+Signed-off-by: Paul Horton &lt;paul.horton@owasp.org&gt;
+Signed-off-by: Jan Kowalleck &lt;jan.kowalleck@gmail.com&gt;
+Signed-off-by: Hakan Dilek &lt;hakandilek@gmail.com&gt;
+Co-authored-by: Jan Kowalleck &lt;jan.kowalleck@gmail.com&gt;
+Co-authored-by: Hakan Dilek &lt;hakandilek@gmail.com&gt;
+Co-authored-by: Hakan Dilek &lt;hakandilek@users.noreply.github.com&gt; ([`8fb1b14`](https://github.com/CycloneDX/cyclonedx-python-lib/commit/8fb1b14f5e04e85f21e654c44fa6b9b774867757))
+
+### Unknown
+
+* 4.0.0
+
+Automatically generated by python-semantic-release ([`40fbfda`](https://github.com/CycloneDX/cyclonedx-python-lib/commit/40fbfda428cfa71b16fd6e5e8d5f49cea4b5438b))
+
+
+## v3.1.5 (2023-01-12)
+
+### Fix
+
+* fix: mak test&#39;s schema paths relative to `cyclonedx` package (#338)
+
+Signed-off-by: Jan Kowalleck &lt;jan.kowalleck@gmail.com&gt;
+
+Signed-off-by: Jan Kowalleck &lt;jan.kowalleck@gmail.com&gt; ([`1f0c05f`](https://github.com/CycloneDX/cyclonedx-python-lib/commit/1f0c05fe2b2a22bc84a1a437dd59390f2ceaf986))
+
+### Unknown
+
+* 3.1.5
+
+Automatically generated by python-semantic-release ([`ba603cf`](https://github.com/CycloneDX/cyclonedx-python-lib/commit/ba603cf96fad51a85d5159e83c402d613fefbb7c))
+
+
+## v3.1.4 (2023-01-11)
+
+### Fix
+
+* fix(tests): include tests in `sdist` builds (#337)
+
+* feat: include `tests` in `sdist` builds for #336 
+* delete unexpected `DS_Store` file
+
+Signed-off-by: Jan Kowalleck &lt;jan.kowalleck@gmail.com&gt; ([`936ad7d`](https://github.com/CycloneDX/cyclonedx-python-lib/commit/936ad7d0c26d8f98040203d3234ca8f1afbd73ab))
+
+### Unknown
+
+* 3.1.4
+
+Automatically generated by python-semantic-release ([`0b19294`](https://github.com/CycloneDX/cyclonedx-python-lib/commit/0b19294e4820f0da5e81decd4d902ef7789ecb61))
+
+
+## v3.1.3 (2023-01-07)
+
+### Fix
+
+* fix: serialize dependency graph for nested components (#329)
+
+* tests: regression tests for issue #328
+* fix: for issue #328
+
+Signed-off-by: Jan Kowalleck &lt;jan.kowalleck@gmail.com&gt; ([`fb3f835`](https://github.com/CycloneDX/cyclonedx-python-lib/commit/fb3f8351881783281f8b7e796098a4c145b35927))
+
+### Unknown
+
+* 3.1.3
+
+Automatically generated by python-semantic-release ([`11a420c`](https://github.com/CycloneDX/cyclonedx-python-lib/commit/11a420c5fc38bb48d2a91713cc74574acb131184))
+
+
+## v3.1.2 (2023-01-06)
 
 ### Documentation
 
-* docs: keywaords &amp; funding (#486)
-
-Signed-off-by: Jan Kowalleck &lt;jan.kowalleck@gmail.com&gt; ([`3189e59`](https://github.com/CycloneDX/cyclonedx-python-lib/commit/3189e59ff8e3d3d10f7b949b5a08397ff3d3642b))
-
-### Feature
-
-* feat: `model.XsUri` migrate control characters according to spec (#498)
-
-fixes https://github.com/CycloneDX/cyclonedx-python-lib/issues/497
-
----------
-
-Signed-off-by: Jan Kowalleck &lt;jan.kowalleck@gmail.com&gt; ([`e490429`](https://github.com/CycloneDX/cyclonedx-python-lib/commit/e49042976f8577af4061c34394db270612488cdf))
-
-
-## v5.1.1 (2023-11-02)
-
-### Fix
-
-* fix: update own `externalReferences` (#480)
-
-Signed-off-by: Jan Kowalleck &lt;jan.kowalleck@gmail.com&gt; ([`edb3dde`](https://github.com/CycloneDX/cyclonedx-python-lib/commit/edb3dde889c06755dd1963ed21dd803db3ea0dcc))
-
-
-## v5.1.0 (2023-10-31)
-
-### Documentation
-
-* docs: advance license docs
-
-Signed-off-by: Jan Kowalleck &lt;jan.kowalleck@gmail.com&gt; ([`f61a730`](https://github.com/CycloneDX/cyclonedx-python-lib/commit/f61a7303de1d5dacf0917a1d66f5ebe0732ccd75))
-
-### Feature
-
-* feat: guarantee unique `BomRef`s in serialization result (#479)
-
-Incorporate `output.BomRefDiscriminator` on serialization
-
-Signed-off-by: Jan Kowalleck &lt;jan.kowalleck@gmail.com&gt; ([`a648775`](https://github.com/CycloneDX/cyclonedx-python-lib/commit/a648775bb5195621e17fdbae92950ab6d56a665a))
-
-
-## v5.0.1 (2023-10-24)
-
-### Documentation
-
-* docs: revisit project meta (#475)
-
-Signed-off-by: Jan Kowalleck &lt;jan.kowalleck@gmail.com&gt; ([`c3254d0`](https://github.com/CycloneDX/cyclonedx-python-lib/commit/c3254d055f3cda96d2849222a0bba7be8cf486a3))
-
-* docs: fix RTFD build (#476)
-
-Signed-off-by: Jan Kowalleck &lt;jan.kowalleck@gmail.com&gt; ([`b9fcfb4`](https://github.com/CycloneDX/cyclonedx-python-lib/commit/b9fcfb40af366fdee7258ccb720e0fad27994824))
-
-### Unknown
-
-* &#34;chore(deps): revert bump python-semantic-release/python-semantic-release (#474)&#34;
-
-This reverts commit 9c3ffac34e89610ccc4f9701444127e1e6f5ee07.
-
-Signed-off-by: Jan Kowalleck &lt;jan.kowalleck@gmail.com&gt; ([`aae7304`](https://github.com/CycloneDX/cyclonedx-python-lib/commit/aae73048c7aebe5920ec888225bdbde08111601b))
-
-
-## v5.0.0 (2023-10-24)
-
-### Breaking
-
-* feat!: v5.0.0 (#440)
-
-BREAKING CHANGES
-----------------
-* Dropped support for python&lt;3.8 ([#436] via [#441]; enable [#433])
-* Reworked license related models, collections, and factories ([#365] via [#466])
-* Behavior
-  * Method `model.bom.Bom.validate()` will throw `exception.LicenseExpressionAlongWithOthersException`, if detecting invalid license constellation ([#453] via [#452])
-  * Fixed tuple comparison when unequal lengths (via [#461])
-* API
-  * Enum `schema.SchemaVersion` is no longer string-like ([#442] via [#447])
-  * Enum `schema.OutputVersion` is no longer string-like ([#442] via [#447])
-  * Abstract class `output.BaseOutput` requires implementation of new method `output_format` ([#446] via [#447])
-  * Abstract method `output.BaseOutput.output_as_string()` got new optional parameter `indent` ([#437] via [#458])
-  * Abstract method `output.BaseOutput.output_as_string()` accepts arbitrary kwargs (via [#458], [#462])
-  * Removed class `factory.license.LicenseChoiceFactory` (via [#466])  
-    The old functionality was integrated into `factory.license.LicenseFactory`.
-  * Method `factory.license.LicenseFactory.make_from_string()`&#39;s parameter `name_or_spdx` was renamed to `value` (via [#466])
-  * Method `factory.license.LicenseFactory.make_from_string()`&#39;s return value can also be a `LicenseExpression` ([#365] via [#466])  
-    The behavior imitates the old `factory.license.LicenseChoiceFactory.make_from_string()`
-  * Renamed class `module.License` to `module.license.DisjunctliveLicense` ([#365] via [#466])
-  * Removed class `module.LicenseChoice` ([#365] via [#466])  
-    Use dedicated classes `module.license.DisjunctliveLicense` and `module.license.LicenseExpression` instead
-  * All occurrences of `models.LicenseChoice` were replaced by `models.licenses.License` ([#365] via [#466])
-  * All occurrences of `SortedSet[LicenseChoice]` were specialized to `models.license.LicenseRepository` ([#365] via [#466])
-
-
-Fixed
-----------------
-* Serialization of multy-licenses ([#365] via [#466])
-* Detect unused &#34;dependent&#34; components in `model.bom.validate()` (via [#464])
-
-
-Changed 
-----------------
-* Updated latest supported list of supported SPDX license identifiers (via [#433])
-* Shipped schema files are moved to a protected space (via [#433])  
-  These files were never intended for public use.
-* XML output uses a default namespace, which makes results smaller. ([#438] via [#458])
-
-
-Added
-----------------
-* Support for Python 3.12 (via [#460])
-* JSON- &amp; XML-Validators ([#432], [#446] via [#433], [#448])  
-  The functionality might require additional dependencies, that can be installed with the extra &#34;validation&#34;.  
-  See the docs in section &#34;Installation&#34; for details.
-* JSON &amp; XML can be generated in a more human-friendly form ([#437], [#438] via [#458])
-* Type hints, typings &amp; overloads for better integration downstream (via [#463])
-* API
-  * New function `output.make_outputter()` (via [#469])  
-    This replaces the deprecated function `output.get_instance()`.
-  * New sub-package `validation` ([#432], [#446] via [#433], [#448], [#469], [#468], [#469])
-  * New class `exception.MissingOptionalDependencyException` ([#432] via [#433])
-  * New class `exception.LicenseExpressionAlongWithOthersException` ([#453] via [#452])
-  * New dictionaries `output.{json,xml}.BY_SCHEMA_VERSION` ([#446] via [#447])
-  * Existing implementations of class `output.BaseOutput` now have a new method `output_format` ([#446] via [#447])
-  * Existing implementations of method `output.BaseOutput.output_as_string()` got new optional parameter `indent` ([#437] via [#458])
-  * Existing implementations of method `output.BaseOutput.output_to_file()` got new optional parameter `indent` ([#437] via [#458])
-  * New method `factory.license.LicenseFactory.make_with_expression()` (via [#466])
-  * New class `model.license.DisjunctiveLicense` ([#365] via [#466])
-  * New class `model.license.LicenseExpression` ([#365] via [#466])
-  * New class `model.license.LicenseRepository` ([#365] via [#466])
-  * New class `serialization.LicenseRepositoryHelper` ([#365] via [#466])
-
-
-Deprecated
-----------------
-* Function `output.get_instance()` might be removed, use `output.make_outputter()` instead (via [#469])
-
-
-Tests
-----------------
-* Added validation tests with official CycloneDX schema test data ([#432] via [#433])
-* Use proper snapshots, instead of pseudo comparison ([#437] via [#464])
-* Added regression test for bug [#365] (via [#466], [#467])
-
-
-Misc
-----------------
-* Dependencies: bumped `py-serializable@^0.15.0`, was `@^0.11.1` (via [#458], [#463], [#464], [#466])
-* Style: streamlined quotes and strings (via [#472])
-* Chore: bumped internal dev- and QA-tools ([#436] via [#441], [#472])
-* Chore: added more QA tools to prevent common security issues (via [#473])
-
-
-[#432]: https://github.com/CycloneDX/cyclonedx-python-lib/issues/432
-[#433]: https://github.com/CycloneDX/cyclonedx-python-lib/pull/433
-[#436]: https://github.com/CycloneDX/cyclonedx-python-lib/issues/436
-[#437]: https://github.com/CycloneDX/cyclonedx-python-lib/issues/437
-[#365]: https://github.com/CycloneDX/cyclonedx-python-lib/issues/365
-[#438]: https://github.com/CycloneDX/cyclonedx-python-lib/issues/438
-[#440]: https://github.com/CycloneDX/cyclonedx-python-lib/pull/440
-[#441]: https://github.com/CycloneDX/cyclonedx-python-lib/pull/441
-[#442]: https://github.com/CycloneDX/cyclonedx-python-lib/issues/442
-[#446]: https://github.com/CycloneDX/cyclonedx-python-lib/issues/446
-[#447]: https://github.com/CycloneDX/cyclonedx-python-lib/pull/447
-[#448]: https://github.com/CycloneDX/cyclonedx-python-lib/pull/448
-[#452]: https://github.com/CycloneDX/cyclonedx-python-lib/pull/452
-[#453]: https://github.com/CycloneDX/cyclonedx-python-lib/issues/453
-[#458]: https://github.com/CycloneDX/cyclonedx-python-lib/pull/458
-[#460]: https://github.com/CycloneDX/cyclonedx-python-lib/pull/460
-[#461]: https://github.com/CycloneDX/cyclonedx-python-lib/pull/461
-[#462]: https://github.com/CycloneDX/cyclonedx-python-lib/pull/462
-[#463]: https://github.com/CycloneDX/cyclonedx-python-lib/pull/463
-[#464]: https://github.com/CycloneDX/cyclonedx-python-lib/pull/464
-[#466]: https://github.com/CycloneDX/cyclonedx-python-lib/pull/466
-[#467]: https://github.com/CycloneDX/cyclonedx-python-lib/pull/467
-[#468]: https://github.com/CycloneDX/cyclonedx-python-lib/pull/468
-[#469]: https://github.com/CycloneDX/cyclonedx-python-lib/pull/469
-[#472]: https://github.com/CycloneDX/cyclonedx-python-lib/pull/472
-[#473]: https://github.com/CycloneDX/cyclonedx-python-lib/pull/473
-
----------
-
-Signed-off-by: Jan Kowalleck &lt;jan.kowalleck@gmail.com&gt;
-Signed-off-by: Jan Kowalleck &lt;jan.kowalleck@owasp.org&gt;
-Signed-off-by: semantic-release &lt;semantic-release&gt;
-Co-authored-by: semantic-release &lt;semantic-release&gt; ([`26b151c`](https://github.com/CycloneDX/cyclonedx-python-lib/commit/26b151cba7d7d484f23ee7888444f09ad6d016b1))
-
-
-## v4.2.3 (2023-10-16)
-
-### Fix
-
-* fix: SPDX-expression-validation internal crashes are cought and handled (#471)
-
-Signed-off-by: Jan Kowalleck &lt;jan.kowalleck@gmail.com&gt; ([`5fa66a0`](https://github.com/CycloneDX/cyclonedx-python-lib/commit/5fa66a043818eb5747dbd630496c6d31f818c0ab))
-
-
-## v4.2.2 (2023-09-14)
-
-### Documentation
-
-* docs: fix shield in README
-
-Signed-off-by: Jan Kowalleck &lt;jan.kowalleck@gmail.com&gt; ([`6a941b1`](https://github.com/CycloneDX/cyclonedx-python-lib/commit/6a941b1ef5cc0f9e956173cce7e9da57e8c6bf22))
-
-* docs(example): showcase `LicenseChoiceFactory` (#428)
-
-Signed-off-by: Jan Kowalleck &lt;jan.kowalleck@gmail.com&gt; ([`c56ec83`](https://github.com/CycloneDX/cyclonedx-python-lib/commit/c56ec8395dd203ac41fa6f4c43970a50c0e80efb))
-
-### Fix
-
-* fix: ship meta files (#434)
-
-Signed-off-by: Jan Kowalleck &lt;jan.kowalleck@gmail.com&gt; ([`3a1a8a5`](https://github.com/CycloneDX/cyclonedx-python-lib/commit/3a1a8a5c1cbe8d8989b4cb335269a02b5c6d4f38))
-
-
-## v4.2.1 (2023-09-06)
-
-### Fix
-
-* fix: `LicenseChoiceFactory.make_from_string()` prioritize SPDX id over expression (#427)
-
-Signed-off-by: Jan Kowalleck &lt;jan.kowalleck@gmail.com&gt; ([`e1bdfdd`](https://github.com/CycloneDX/cyclonedx-python-lib/commit/e1bdfddcfab97359fbde9f53dc65f56fc8ec4ba9))
-
-
-## v4.2.0 (2023-09-06)
-
-### Feature
-
-* feat: complete SPDX license expression (#425)
-
-Signed-off-by: Jan Kowalleck &lt;jan.kowalleck@gmail.com&gt; ([`e06f9fd`](https://github.com/CycloneDX/cyclonedx-python-lib/commit/e06f9fd2c30e8976766f326ff216103d2560cb9a))
-
-
-## v4.1.0 (2023-08-27)
-
-### Documentation
-
-* docs(examples): showcase shorthand dependency management (#403)
-
-Signed-off-by: Jan Kowalleck &lt;jan.kowalleck@gmail.com&gt; ([`8b32efb`](https://github.com/CycloneDX/cyclonedx-python-lib/commit/8b32efb322a3281d58e9f980bb9001b112aa944a))
-
-### Feature
-
-* feat: programmatic access to library&#39;s version (#417)
-
-adds `cyclonedx.__version__`
-
-Signed-off-by: Jan Kowalleck &lt;jan.kowalleck@gmail.com&gt; ([`3585ea9`](https://github.com/CycloneDX/cyclonedx-python-lib/commit/3585ea9911ae521e86793ef18f5891289fb0b604))
-
-
-## v4.0.1 (2023-06-28)
-
-### Documentation
-
-* docs(examples): README (#399)
-
-Signed-off-by: Jan Kowalleck &lt;jan.kowalleck@gmail.com&gt; ([`1d262ba`](https://github.com/CycloneDX/cyclonedx-python-lib/commit/1d262ba57eab0d61b947fc293fc59c6234f19647))
-
-* docs: add exaple how to build and serialize (#397)
-
-Signed-off-by: Jan Kowalleck &lt;jan.kowalleck@gmail.com&gt; ([`65e22bd`](https://github.com/CycloneDX/cyclonedx-python-lib/commit/65e22bdc6a1a3fc02a6282146bc8fbc17ddb32fa))
-
-### Fix
-
-* fix: conditional warning if no root dependencies were found (#398)
-
-
-
-Signed-off-by: Jan Kowalleck &lt;jan.kowalleck@gmail.com&gt; ([`c8175bb`](https://github.com/CycloneDX/cyclonedx-python-lib/commit/c8175bb6aebac7f129d42d7a5a0ae928212c20cb))
-
-### Unknown
-
-* 4.0.1
-
-Automatically generated by python-semantic-release ([`4a72f51`](https://github.com/CycloneDX/cyclonedx-python-lib/commit/4a72f515ad7b5e46a07f31bea18a94b162e87715))
-
-* Add missing space in warning message. (#364)
-
-
-
-Signed-off-by: Michael Schlenker &lt;michael.schlenker@contact-software.com&gt;
-Co-authored-by: Michael Schlenker &lt;michael.schlenker@contact-software.com&gt; ([`dad0d28`](https://github.com/CycloneDX/cyclonedx-python-lib/commit/dad0d28ceb7381d1b503e5b29776fc01513f8b04))
-
-
-## v4.0.0 (2023-03-20)
-
-### Breaking
-
-* feat: Release 4.0.0 #341)
-
-Highlights of this release include:
-* Support for De-serialization from JSON and XML to this Pythonic Model
-* Deprecation of Python 3.6 support
-* Support for Python 3.11
-* Support for `BomLink`
-* Support VEX without needing `Component` in the same `Bom`
-* Support for `services` having `dependencies`
-
-BREAKING CHANGE: Large portions of this library have been re-written for this release and many methods and contracts have changed.
-
-Signed-off-by: Paul Horton &lt;paul.horton@owasp.org&gt;
-
-* feat: support VEX without Components in the same BOM
-
-BREAKING CHANGE: Model classes changed to relocated Vulnerability at Bom, not at Component
-
-Signed-off-by: Paul Horton &lt;paul.horton@owasp.org&gt;
-
-* feat: support VEX without Components in the same BOM
-
-BREAKING CHANGE: Model classes changed to relocated Vulnerability at Bom, not at Component
-
-Signed-off-by: Paul Horton &lt;paul.horton@owasp.org&gt;
-
-feat: allow `version` of BOM to be defined
-
-feat: allow `serial_number` of BOM to be prescribed
-
-feat: add helper method to get URN for a BOM according to https://www.iana.org/assignments/urn-formal/cdx
-Signed-off-by: Paul Horton &lt;paul.horton@owasp.org&gt;
-
-* chore: fix release workflow
-
-* chore: editorconfig
-
-Signed-off-by: Jan Kowalleck &lt;jan.kowalleck@gmail.com&gt;
-
-* feat: support for deserialization from JSON and XML (#290)
-
-BREAKING CHANGE:
-
-* feat: drop Python 3.6 support
-
-Signed-off-by: Hakan Dilek &lt;hakandilek@gmail.com&gt;
-Signed-off-by: Paul Horton &lt;paul.horton@owasp.org&gt;
-Co-authored-by: Hakan Dilek &lt;hakandilek@gmail.com&gt;
-Co-authored-by: Hakan Dilek &lt;hakandilek@users.noreply.github.com&gt;
-
-* fix: update `serializable` to include XML safety changes
-
-Signed-off-by: Paul Horton &lt;paul.horton@owasp.org&gt;
-
-* feat: Support for Python 3.11 (#349)
-
-* feat: officially test and support Python 3.11
-
-Signed-off-by: Paul Horton &lt;paul.horton@owasp.org&gt;
-
-* removed unused imports
-
-Signed-off-by: Paul Horton &lt;paul.horton@owasp.org&gt;
-
-* bump `poetry` to `1.1.12` in CI
-
-Signed-off-by: Paul Horton &lt;paul.horton@owasp.org&gt;
-
-* fix: remove `toml` as dependency as not used and seems to be breaking Python 3.11 CI
-
-Signed-off-by: Paul Horton &lt;paul.horton@owasp.org&gt;
-
-* fix: removed `types-toml` from dependencies - not used
-
-Signed-off-by: Paul Horton &lt;paul.horton@owasp.org&gt;
-
----------
-
-Signed-off-by: Paul Horton &lt;paul.horton@owasp.org&gt;
-
-* fix: removed `autopep8` in favour of `flake8` as both have conflicting dependencies now
-
-Signed-off-by: Paul Horton &lt;paul.horton@owasp.org&gt;
-
-* chore: bump dev dependencies
-
-fix: removed `setuptools` as dependency
-Signed-off-by: Paul Horton &lt;paul.horton@owasp.org&gt;
-
-* tests: compoennt versions optional (#350)
-
-* chore: exclude `venv*` from QA; add typing to QA
-
-Signed-off-by: Jan Kowalleck &lt;jan.kowalleck@gmail.com&gt;
-
-* tests: component versions are optional
-
-Signed-off-by: Jan Kowalleck &lt;jan.kowalleck@gmail.com&gt;
-
----------
-
-Signed-off-by: Jan Kowalleck &lt;jan.kowalleck@gmail.com&gt;
-
-* doc: doc updates for new deserialization feature
-
-Signed-off-by: Paul Horton &lt;paul.horton@owasp.org&gt;
-
-* doc: doc updates for contribution
-
-Signed-off-by: Paul Horton &lt;paul.horton@owasp.org&gt;
-
----------
-
-Signed-off-by: Paul Horton &lt;paul.horton@owasp.org&gt;
-Signed-off-by: Jan Kowalleck &lt;jan.kowalleck@gmail.com&gt;
-Signed-off-by: Hakan Dilek &lt;hakandilek@gmail.com&gt;
-Co-authored-by: Jan Kowalleck &lt;jan.kowalleck@gmail.com&gt;
-Co-authored-by: Hakan Dilek &lt;hakandilek@gmail.com&gt;
-Co-authored-by: Hakan Dilek &lt;hakandilek@users.noreply.github.com&gt; ([`8fb1b14`](https://github.com/CycloneDX/cyclonedx-python-lib/commit/8fb1b14f5e04e85f21e654c44fa6b9b774867757))
-
-### Unknown
-
-* 4.0.0
-
-Automatically generated by python-semantic-release ([`40fbfda`](https://github.com/CycloneDX/cyclonedx-python-lib/commit/40fbfda428cfa71b16fd6e5e8d5f49cea4b5438b))
-
-
-## v3.1.5 (2023-01-12)
-
-### Fix
-
-* fix: mak test&#39;s schema paths relative to `cyclonedx` package (#338)
-
-Signed-off-by: Jan Kowalleck &lt;jan.kowalleck@gmail.com&gt;
-
-Signed-off-by: Jan Kowalleck &lt;jan.kowalleck@gmail.com&gt; ([`1f0c05f`](https://github.com/CycloneDX/cyclonedx-python-lib/commit/1f0c05fe2b2a22bc84a1a437dd59390f2ceaf986))
-
-### Unknown
-
-* 3.1.5
-
-Automatically generated by python-semantic-release ([`ba603cf`](https://github.com/CycloneDX/cyclonedx-python-lib/commit/ba603cf96fad51a85d5159e83c402d613fefbb7c))
-
-
-## v3.1.4 (2023-01-11)
-
-### Fix
-
-* fix(tests): include tests in `sdist` builds (#337)
-
-* feat: include `tests` in `sdist` builds for #336 
-* delete unexpected `DS_Store` file
-
-Signed-off-by: Jan Kowalleck &lt;jan.kowalleck@gmail.com&gt; ([`936ad7d`](https://github.com/CycloneDX/cyclonedx-python-lib/commit/936ad7d0c26d8f98040203d3234ca8f1afbd73ab))
-
-### Unknown
-
-* 3.1.4
-
-Automatically generated by python-semantic-release ([`0b19294`](https://github.com/CycloneDX/cyclonedx-python-lib/commit/0b19294e4820f0da5e81decd4d902ef7789ecb61))
-
-
-## v3.1.3 (2023-01-07)
-
-### Fix
-
-* fix: serialize dependency graph for nested components (#329)
-
-* tests: regression tests for issue #328
-* fix: for issue #328
-
-Signed-off-by: Jan Kowalleck &lt;jan.kowalleck@gmail.com&gt; ([`fb3f835`](https://github.com/CycloneDX/cyclonedx-python-lib/commit/fb3f8351881783281f8b7e796098a4c145b35927))
-
-### Unknown
-
-* 3.1.3
-
-Automatically generated by python-semantic-release ([`11a420c`](https://github.com/CycloneDX/cyclonedx-python-lib/commit/11a420c5fc38bb48d2a91713cc74574acb131184))
-
-
-## v3.1.2 (2023-01-06)
-
-### Documentation
-
 * docs: typo
 
 Signed-off-by: Jan Kowalleck &lt;jan.kowalleck@gmail.com&gt; ([`539b57a`](https://github.com/CycloneDX/cyclonedx-python-lib/commit/539b57a00e4e60e239bb26141f219366121e7bc2))
 
 * docs: fix shields (#324)
 
-caused by https://github.com/badges/shields/issues/8671
-
+caused by https://github.com/badges/shields/issues/8671
+
 Signed-off-by: Jan Kowalleck &lt;jan.kowalleck@gmail.com&gt; ([`555dad4`](https://github.com/CycloneDX/cyclonedx-python-lib/commit/555dad4bc255066036ecca028192eb83df8ba5a0))
 
 * docs: fix typo (#318)
 
-
+
 Signed-off-by: Roland Weber &lt;rolweber@de.ibm.com&gt; ([`63bfb87`](https://github.com/CycloneDX/cyclonedx-python-lib/commit/63bfb8772fe78e9842675d17862c456150dbbc15))
 
 ### Fix
 
 * fix: prevent errors on metadata handling for some specification versions (#330)
 
-Signed-off-by: Jan Kowalleck &lt;jan.kowalleck@gmail.com&gt;
-
+Signed-off-by: Jan Kowalleck &lt;jan.kowalleck@gmail.com&gt;
+
 Signed-off-by: Jan Kowalleck &lt;jan.kowalleck@gmail.com&gt; ([`f08a656`](https://github.com/CycloneDX/cyclonedx-python-lib/commit/f08a65649aee750397edc061eb3b8325a69bb4b4))
 
 ### Unknown
@@ -1450,7 +1389,7 @@
 
 * clarify sign-off step (#319)
 
-
+
 Signed-off-by: Roland Weber &lt;rolweber@de.ibm.com&gt; ([`007fb96`](https://github.com/CycloneDX/cyclonedx-python-lib/commit/007fb96a1ec23b9516bc383afa85b3efc2707aa8))
 
 
@@ -1537,8 +1476,8 @@
 
 * Merge pull request #276 from CycloneDX/fix/bom-validation-nested-components-isue-275
 
-fix: BOM validation fails when Components or Services are nested #275 
-
+fix: BOM validation fails when Components or Services are nested #275 
+
 fix: updated dependencies #271, #270, #269 and #256 ([`68a0cdd`](https://github.com/CycloneDX/cyclonedx-python-lib/commit/68a0cddc0a226947d76b6a275cfceba383797d3b))
 
 * Merge branch &#39;main&#39; into fix/bom-validation-nested-components-isue-275 ([`6caee65`](https://github.com/CycloneDX/cyclonedx-python-lib/commit/6caee657260e46f18cade24a73b4f17bc5ad6dd8))
@@ -1628,8 +1567,8 @@
 
 * fix: add missing `Vulnerability` comparator for sorting (#246)
 
-Partial fix for #245.
-
+Partial fix for #245.
+
 Signed-off-by: Rodney Richardson &lt;rodney.richardson@cambridgeconsultants.com&gt; ([`c3f3d0d`](https://github.com/CycloneDX/cyclonedx-python-lib/commit/c3f3d0d105f0dcf991175040b6d6c2b6e7e25d8f))
 
 ### Unknown
@@ -1645,16 +1584,16 @@
 
 * build: move typing to dev-dependencies
 
-Move `types-setuptools` and `types-toml` to dev-dependencies (#226)
-
+Move `types-setuptools` and `types-toml` to dev-dependencies (#226)
+
 Signed-off-by: Adam Johnson &lt;me@adamj.eu&gt; ([`0e2376b`](https://github.com/CycloneDX/cyclonedx-python-lib/commit/0e2376baade068ae0490b05550837d104e9abfa4))
 
 ### Documentation
 
 * docs: fix typo  &#34;This is out&#34; -&gt; &#34;This is our&#34;
 
-Fix typo in comments: &#34;This is out&#34; -&gt; &#34;This is our&#34; (#233)
-
+Fix typo in comments: &#34;This is out&#34; -&gt; &#34;This is our&#34; (#233)
+
 Signed-off-by: Rodney Richardson &lt;rodney.richardson@cambridgeconsultants.com&gt; ([`ef0278a`](https://github.com/CycloneDX/cyclonedx-python-lib/commit/ef0278a2044147e73a281c5a59f95049d4af7641))
 
 ### Feature
@@ -1751,8 +1690,8 @@
 
 * feat(deps): remove unused `typing-extensions` constraints
 
-PullRequest and details via #224
-
+PullRequest and details via #224
+
 Signed-off-by: gruebel &lt;anton.gruebel@gmail.com&gt; ([`2ce358a`](https://github.com/CycloneDX/cyclonedx-python-lib/commit/2ce358a37e6ce5f06aa9297aed17f8f5bea38e93))
 
 ### Unknown
@@ -1953,17 +1892,17 @@
 
 * feat: completed work on #155 (#172)
 
-fix: resolved #169 (part of #155)
-feat: as part of solving #155, #147 has been implemented
-
+fix: resolved #169 (part of #155)
+feat: as part of solving #155, #147 has been implemented
+
 Signed-off-by: Paul Horton &lt;phorton@sonatype.com&gt; ([`a926b34`](https://github.com/CycloneDX/cyclonedx-python-lib/commit/a926b34c7facb8b3709936fe00b62a0b80338f31))
 
 * feat: support complete model for `bom.metadata` (#162)
 
-* feat: support complete model for `bom.metadata`
-fix: JSON comparison in unit tests was broken
-chore: corrected some source license headers
-
+* feat: support complete model for `bom.metadata`
+fix: JSON comparison in unit tests was broken
+chore: corrected some source license headers
+
 Signed-off-by: Paul Horton &lt;phorton@sonatype.com&gt; ([`2938a6c`](https://github.com/CycloneDX/cyclonedx-python-lib/commit/2938a6c001a5b0b25477241d4ad6601030c55165))
 
 * feat: support for `bom.externalReferences` in JSON and XML #124
@@ -1972,8 +1911,8 @@
 
 * feat: Complete support for `bom.components` (#155)
 
-* fix: implemented correct `__hash__` methods in models (#153)
-
+* fix: implemented correct `__hash__` methods in models (#153)
+
 Signed-off-by: Paul Horton &lt;phorton@sonatype.com&gt; ([`32c0139`](https://github.com/CycloneDX/cyclonedx-python-lib/commit/32c01396251834c69a5b23c82a5554faf8447f61))
 
 * feat: support services in XML BOMs
@@ -2031,12 +1970,12 @@
 
 * Continuation of #170 - missed updating Vulnerability to use `BomRef` (#175)
 
-* BREAKING CHANGE: added new model `BomRef` unlocking logic later to ensure uniquness and dependency references
-
-Signed-off-by: Paul Horton &lt;phorton@sonatype.com&gt;
-
-* updated Vulnerability to also use new `BomRef` model
-
+* BREAKING CHANGE: added new model `BomRef` unlocking logic later to ensure uniquness and dependency references
+
+Signed-off-by: Paul Horton &lt;phorton@sonatype.com&gt;
+
+* updated Vulnerability to also use new `BomRef` model
+
 Signed-off-by: Paul Horton &lt;phorton@sonatype.com&gt; ([`0d82c01`](https://github.com/CycloneDX/cyclonedx-python-lib/commit/0d82c019afce3e4aefe56bff9607cfd60186c6b0))
 
 * BREAKING CHANGE: added new model `BomRef` unlocking logic later to ensure uniquness and dependency references (#174)
@@ -2053,10 +1992,10 @@
 
 * BREAKING CHANGE: update models to use `Set` rather than `List` (#160)
 
-* BREAKING CHANGE: update models to use `Set` and `Iterable` rather than `List[..]`
-BREAKING CHANGE: update final models to use `@property`
-wip
-
+* BREAKING CHANGE: update models to use `Set` and `Iterable` rather than `List[..]`
+BREAKING CHANGE: update final models to use `@property`
+wip
+
 Signed-off-by: Paul Horton &lt;phorton@sonatype.com&gt; ([`142b8bf`](https://github.com/CycloneDX/cyclonedx-python-lib/commit/142b8bf4dbb2e61d131b7ca2ec332aac472ef3cd))
 
 * removed unnecessary calls to `hash()` in `__hash__()` methods as pointed out by @jkowalleck
@@ -2081,183 +2020,183 @@
 
 * WIP on `bom.services`
 
-* WIP but a lil hand up for @madpah
-
-Signed-off-by: Jeffry Hesse &lt;5544326+DarthHater@users.noreply.github.com&gt;
-
-* chore: added missing license header
-
-Signed-off-by: Paul Horton &lt;phorton@sonatype.com&gt;
-
-* No default values for required fields
-
-* Add Services to BOM
-
-* Typo fix
-
-* aligned classes with standards, commented out Signature work for now, added first tests for Services
-
-Signed-off-by: Paul Horton &lt;phorton@sonatype.com&gt;
-
-* addressed standards
-
-Signed-off-by: Paul Horton &lt;phorton@sonatype.com&gt;
+* WIP but a lil hand up for @madpah
+
+Signed-off-by: Jeffry Hesse &lt;5544326+DarthHater@users.noreply.github.com&gt;
+
+* chore: added missing license header
+
+Signed-off-by: Paul Horton &lt;phorton@sonatype.com&gt;
+
+* No default values for required fields
+
+* Add Services to BOM
+
+* Typo fix
+
+* aligned classes with standards, commented out Signature work for now, added first tests for Services
+
+Signed-off-by: Paul Horton &lt;phorton@sonatype.com&gt;
+
+* addressed standards
+
+Signed-off-by: Paul Horton &lt;phorton@sonatype.com&gt;
+
+* 1.2.0
+
+Automatically generated by python-semantic-release
+
+Signed-off-by: Paul Horton &lt;phorton@sonatype.com&gt;
+
+* feat: `bom-ref` for Component and Vulnerability default to a UUID (#142)
+
+* feat: `bom-ref` for Component and Vulnerability default to a UUID if not supplied ensuring they have a unique value #141
+
+Signed-off-by: Paul Horton &lt;phorton@sonatype.com&gt;
+
+* doc: updated documentation to reflect change
+
+Signed-off-by: Paul Horton &lt;phorton@sonatype.com&gt;
+
+* patched other tests to support UUID for bom-ref
+
+Signed-off-by: Paul Horton &lt;phorton@sonatype.com&gt;
+
+* better syntax
+
+Signed-off-by: Paul Horton &lt;phorton@sonatype.com&gt;
+
+* 1.3.0
+
+Automatically generated by python-semantic-release
+
+Signed-off-by: Paul Horton &lt;phorton@sonatype.com&gt;
+
+* WIP but a lil hand up for @madpah
+
+Signed-off-by: Jeffry Hesse &lt;5544326+DarthHater@users.noreply.github.com&gt;
+Signed-off-by: Paul Horton &lt;phorton@sonatype.com&gt;
+
+* chore: added missing license header
+
+Signed-off-by: Paul Horton &lt;phorton@sonatype.com&gt;
+
+* aligned classes with standards, commented out Signature work for now, added first tests for Services
+
+Signed-off-by: Paul Horton &lt;phorton@sonatype.com&gt;
+
+* removed signature from this branch
+
+Signed-off-by: Paul Horton &lt;phorton@sonatype.com&gt;
+
+* Add Services to BOM
+
+* Typo fix
+
+* addressed standards
+
+Signed-off-by: Paul Horton &lt;phorton@sonatype.com&gt;
+
+* resolved typing issues from merge
+
+Signed-off-by: Paul Horton &lt;phorton@sonatype.com&gt;
+
+* added a bunch more tests for JSON output
+
+Signed-off-by: Paul Horton &lt;phorton@sonatype.com&gt;
+
+Co-authored-by: Paul Horton &lt;phorton@sonatype.com&gt;
+Co-authored-by: github-actions &lt;action@github.com&gt; ([`b45ff18`](https://github.com/CycloneDX/cyclonedx-python-lib/commit/b45ff187056893c5fb294cbf9de854fd130bb7be))
+
+
+## v1.3.0 (2022-01-24)
+
+### Feature
+
+* feat: `bom-ref` for Component and Vulnerability default to a UUID (#142)
+
+* feat: `bom-ref` for Component and Vulnerability default to a UUID if not supplied ensuring they have a unique value #141
+
+Signed-off-by: Paul Horton &lt;phorton@sonatype.com&gt;
+
+* doc: updated documentation to reflect change
+
+Signed-off-by: Paul Horton &lt;phorton@sonatype.com&gt;
+
+* patched other tests to support UUID for bom-ref
+
+Signed-off-by: Paul Horton &lt;phorton@sonatype.com&gt;
+
+* better syntax
+
+Signed-off-by: Paul Horton &lt;phorton@sonatype.com&gt; ([`3953bb6`](https://github.com/CycloneDX/cyclonedx-python-lib/commit/3953bb676f423c325ca4d80f3fcee33ad042ad93))
+
+### Unknown
+
+* 1.3.0
+
+Automatically generated by python-semantic-release ([`4178181`](https://github.com/CycloneDX/cyclonedx-python-lib/commit/41781819e2de8f650271e7de11d395fa43939f22))
+
+
+## v1.2.0 (2022-01-24)
+
+### Feature
+
+* feat: add CPE to component (#138)
+
+* Added CPE to component
+
+Setting CPE was missing for component, now it is possible to set CPE and output CPE for a component.
+
+Signed-off-by: Jens Lucius &lt;jens.lucius@de.bosch.com&gt;
+
+* Fixing problems with CPE addition
+
+- Fixed styling errors
+- Added reference to CPE Spec
+- Adding CPE parameter as last parameter to not break arguments
+
+Signed-off-by: Jens Lucius &lt;jens.lucius@de.bosch.com&gt;
+
+* Again fixes for Style and CPE reference
+
+Missing in the last commit
+
+Signed-off-by: Jens Lucius &lt;jens.lucius@de.bosch.com&gt;
+
+* Added CPE as argument before deprecated arguments
+
+Signed-off-by: Jens Lucius &lt;jens.lucius@de.bosch.com&gt;
+
+* Added testing for CPE addition and error fixing
+
+- Added output tests for CPE in XML and JSON
+- Fixes style error in components
+- Fixes order for CPE output in XML (CPE has to come before PURL)
+
+Signed-off-by: Jens Lucius &lt;jens.lucius@de.bosch.com&gt;
+
+* Fixed output tests
+
+CPE was still in the wrong position in one of the tests - fixed
+
+Signed-off-by: Jens Lucius &lt;jens.lucius@de.bosch.com&gt;
+
+* Fixed minor test fixtures issues
+
+- cpe was still in wrong position in 1.2 JSON
+- Indentation fixed in 1.4 JSON
+
+Signed-off-by: Jens Lucius &lt;jens.lucius@de.bosch.com&gt;
+
+* Fixed missing comma in JSON 1.2 test file
+
+Signed-off-by: Jens Lucius &lt;jens.lucius@de.bosch.com&gt; ([`269ee15`](https://github.com/CycloneDX/cyclonedx-python-lib/commit/269ee155f203d5771c56edb92f7279466bf2012f))
+
+### Unknown
 
 * 1.2.0
 
-Automatically generated by python-semantic-release
-
-Signed-off-by: Paul Horton &lt;phorton@sonatype.com&gt;
-
-* feat: `bom-ref` for Component and Vulnerability default to a UUID (#142)
-
-* feat: `bom-ref` for Component and Vulnerability default to a UUID if not supplied ensuring they have a unique value #141
-
-Signed-off-by: Paul Horton &lt;phorton@sonatype.com&gt;
-
-* doc: updated documentation to reflect change
-
-Signed-off-by: Paul Horton &lt;phorton@sonatype.com&gt;
-
-* patched other tests to support UUID for bom-ref
-
-Signed-off-by: Paul Horton &lt;phorton@sonatype.com&gt;
-
-* better syntax
-
-Signed-off-by: Paul Horton &lt;phorton@sonatype.com&gt;
-
-* 1.3.0
-
-Automatically generated by python-semantic-release
-
-Signed-off-by: Paul Horton &lt;phorton@sonatype.com&gt;
-
-* WIP but a lil hand up for @madpah
-
-Signed-off-by: Jeffry Hesse &lt;5544326+DarthHater@users.noreply.github.com&gt;
-Signed-off-by: Paul Horton &lt;phorton@sonatype.com&gt;
-
-* chore: added missing license header
-
-Signed-off-by: Paul Horton &lt;phorton@sonatype.com&gt;
-
-* aligned classes with standards, commented out Signature work for now, added first tests for Services
-
-Signed-off-by: Paul Horton &lt;phorton@sonatype.com&gt;
-
-* removed signature from this branch
-
-Signed-off-by: Paul Horton &lt;phorton@sonatype.com&gt;
-
-* Add Services to BOM
-
-* Typo fix
-
-* addressed standards
-
-Signed-off-by: Paul Horton &lt;phorton@sonatype.com&gt;
-
-* resolved typing issues from merge
-
-Signed-off-by: Paul Horton &lt;phorton@sonatype.com&gt;
-
-* added a bunch more tests for JSON output
-
-Signed-off-by: Paul Horton &lt;phorton@sonatype.com&gt;
-
-Co-authored-by: Paul Horton &lt;phorton@sonatype.com&gt;
-Co-authored-by: github-actions &lt;action@github.com&gt; ([`b45ff18`](https://github.com/CycloneDX/cyclonedx-python-lib/commit/b45ff187056893c5fb294cbf9de854fd130bb7be))
-
-
-## v1.3.0 (2022-01-24)
-
-### Feature
-
-* feat: `bom-ref` for Component and Vulnerability default to a UUID (#142)
-
-* feat: `bom-ref` for Component and Vulnerability default to a UUID if not supplied ensuring they have a unique value #141
-
-Signed-off-by: Paul Horton &lt;phorton@sonatype.com&gt;
-
-* doc: updated documentation to reflect change
-
-Signed-off-by: Paul Horton &lt;phorton@sonatype.com&gt;
-
-* patched other tests to support UUID for bom-ref
-
-Signed-off-by: Paul Horton &lt;phorton@sonatype.com&gt;
-
-* better syntax
-
-Signed-off-by: Paul Horton &lt;phorton@sonatype.com&gt; ([`3953bb6`](https://github.com/CycloneDX/cyclonedx-python-lib/commit/3953bb676f423c325ca4d80f3fcee33ad042ad93))
-
-### Unknown
-
-* 1.3.0
-
-Automatically generated by python-semantic-release ([`4178181`](https://github.com/CycloneDX/cyclonedx-python-lib/commit/41781819e2de8f650271e7de11d395fa43939f22))
-
-
-## v1.2.0 (2022-01-24)
-
-### Feature
-
-* feat: add CPE to component (#138)
-
-* Added CPE to component
-
-Setting CPE was missing for component, now it is possible to set CPE and output CPE for a component.
-
-Signed-off-by: Jens Lucius &lt;jens.lucius@de.bosch.com&gt;
-
-* Fixing problems with CPE addition
-
-- Fixed styling errors
-- Added reference to CPE Spec
-- Adding CPE parameter as last parameter to not break arguments
-
-Signed-off-by: Jens Lucius &lt;jens.lucius@de.bosch.com&gt;
-
-* Again fixes for Style and CPE reference
-
-Missing in the last commit
-
-Signed-off-by: Jens Lucius &lt;jens.lucius@de.bosch.com&gt;
-
-* Added CPE as argument before deprecated arguments
-
-Signed-off-by: Jens Lucius &lt;jens.lucius@de.bosch.com&gt;
-
-* Added testing for CPE addition and error fixing
-
-- Added output tests for CPE in XML and JSON
-- Fixes style error in components
-- Fixes order for CPE output in XML (CPE has to come before PURL)
-
-Signed-off-by: Jens Lucius &lt;jens.lucius@de.bosch.com&gt;
-
-* Fixed output tests
-
-CPE was still in the wrong position in one of the tests - fixed
-
-Signed-off-by: Jens Lucius &lt;jens.lucius@de.bosch.com&gt;
-
-* Fixed minor test fixtures issues
-
-- cpe was still in wrong position in 1.2 JSON
-- Indentation fixed in 1.4 JSON
-
-Signed-off-by: Jens Lucius &lt;jens.lucius@de.bosch.com&gt;
-
-* Fixed missing comma in JSON 1.2 test file
-
-Signed-off-by: Jens Lucius &lt;jens.lucius@de.bosch.com&gt; ([`269ee15`](https://github.com/CycloneDX/cyclonedx-python-lib/commit/269ee155f203d5771c56edb92f7279466bf2012f))
-
-### Unknown
-
-* 1.2.0
-
 Automatically generated by python-semantic-release ([`97c215c`](https://github.com/CycloneDX/cyclonedx-python-lib/commit/97c215cf0c4e8c315ed84cbcb92b22c6b7bcd8c2))
 
 
@@ -2282,14 +2221,14 @@
 
 * feat: add support for `bom.metadata.component` (#118)
 
-* Add support for metadata component
-
-Part of #6
-
-Signed-off-by: Artem Smotrakov &lt;asmotrakov@riotgames.com&gt;
-
-* Better docs and simpler ifs
-
+* Add support for metadata component
+
+Part of #6
+
+Signed-off-by: Artem Smotrakov &lt;asmotrakov@riotgames.com&gt;
+
+* Better docs and simpler ifs
+
 Signed-off-by: Artem Smotrakov &lt;asmotrakov@riotgames.com&gt; ([`1ac31f4`](https://github.com/CycloneDX/cyclonedx-python-lib/commit/1ac31f4cb14b6c466e092ff38ee2aa472c883c5d))
 
 ### Unknown
@@ -2307,27 +2246,27 @@
 
 * Support for CycloneDX schema version 1.4 (#108)
 
-BREAKING CHANGE: Support for CycloneDX 1.4. This includes:
-- Support for `tools` having `externalReferences`
-- Allowing `version` for a `Component` to be optional in 1.4
-- Support for `releaseNotes` per `Component`
-- Support for the core schema implementation of Vulnerabilities (VEX)
-
-Other changes included in this PR:
-- Unit tests now include schema validation (we&#39;ve left schema validation out of the core library due to dependency bloat)
-- Fixes to ensure schema is adhered to in 1.0
-- URI&#39;s are now used throughout the library through a new `XsUri` class to provide URI validation
-- Documentation is now hosted on readthedocs.org (https://cyclonedx-python-library.readthedocs.io/)
-- `$schema` is now included in JSON BOMs
-- Concrete Parsers how now been moved into downstream projects to keep this libraries focus on modelling and outputting CycloneDX - see https://github.com/CycloneDX/cyclonedx-python
-- Added reference to release of this library on Anaconda
-
-Signed-off-by: Paul Horton &lt;phorton@sonatype.com&gt;
-
-Signed-off-by: Jan Kowalleck &lt;jan.kowalleck@gmail.com&gt;
-
-Co-authored-by: Paul Horton &lt;phorton@sonatype.com&gt;
-
+BREAKING CHANGE: Support for CycloneDX 1.4. This includes:
+- Support for `tools` having `externalReferences`
+- Allowing `version` for a `Component` to be optional in 1.4
+- Support for `releaseNotes` per `Component`
+- Support for the core schema implementation of Vulnerabilities (VEX)
+
+Other changes included in this PR:
+- Unit tests now include schema validation (we&#39;ve left schema validation out of the core library due to dependency bloat)
+- Fixes to ensure schema is adhered to in 1.0
+- URI&#39;s are now used throughout the library through a new `XsUri` class to provide URI validation
+- Documentation is now hosted on readthedocs.org (https://cyclonedx-python-library.readthedocs.io/)
+- `$schema` is now included in JSON BOMs
+- Concrete Parsers how now been moved into downstream projects to keep this libraries focus on modelling and outputting CycloneDX - see https://github.com/CycloneDX/cyclonedx-python
+- Added reference to release of this library on Anaconda
+
+Signed-off-by: Paul Horton &lt;phorton@sonatype.com&gt;
+
+Signed-off-by: Jan Kowalleck &lt;jan.kowalleck@gmail.com&gt;
+
+Co-authored-by: Paul Horton &lt;phorton@sonatype.com&gt;
+
 Co-authored-by: Jan Kowalleck &lt;jan.kowalleck@gmail.com&gt; ([`7fb6da9`](https://github.com/CycloneDX/cyclonedx-python-lib/commit/7fb6da9166050333ae5db7e35ab792b9bdee48d4))
 
 * Merge branch &#39;main&#39; of github.com:CycloneDX/cyclonedx-python-lib ([`d26970b`](https://github.com/CycloneDX/cyclonedx-python-lib/commit/d26970bcc52568645c303f060d71cbc25edbfe78))
@@ -2356,8 +2295,8 @@
 
 * fix: tightened dependency `packageurl-python` (#95)
 
-fixes #94
-
+fixes #94
+
 Signed-off-by: Jan Kowalleck &lt;jan.kowalleck@gmail.com&gt; ([`eb4ae5c`](https://github.com/CycloneDX/cyclonedx-python-lib/commit/eb4ae5ca8842877b780a755b6611feef847bdb8c))
 
 ### Unknown
@@ -2373,10 +2312,10 @@
 
 * fix: further loosened dependency definitions
 
-see #44
-
-updated some locked dependencies to latest versions
-
+see #44
+
+updated some locked dependencies to latest versions
+
 Signed-off-by: Jan Kowalleck &lt;jan.kowalleck@gmail.com&gt; ([`8bef6ec`](https://github.com/CycloneDX/cyclonedx-python-lib/commit/8bef6ecad36f51a003b266d776c9520d33e06034))
 
 ### Unknown
@@ -2392,24 +2331,24 @@
 
 * feat: loosed dependency versions to make this library more consumable
 
-* feat: lowering minimum dependency versions
-
-Signed-off-by: Paul Horton &lt;phorton@sonatype.com&gt;
-
-* feat: lowering minimum dependency versions
-
-Signed-off-by: Paul Horton &lt;phorton@sonatype.com&gt;
-
-* feat: lowering minimum dependency versions - importlib-metadata raising minimum to ensure we get a typed library
-
-Signed-off-by: Paul Horton &lt;phorton@sonatype.com&gt;
-
-* feat: lowering minimum dependency versions - importlib-metadata raising minimum to ensure we get a typed library
-
-Signed-off-by: Paul Horton &lt;phorton@sonatype.com&gt;
-
-* feat: lowering minimum version for importlib-metadata to 3.4.0 with modified import statement
-
+* feat: lowering minimum dependency versions
+
+Signed-off-by: Paul Horton &lt;phorton@sonatype.com&gt;
+
+* feat: lowering minimum dependency versions
+
+Signed-off-by: Paul Horton &lt;phorton@sonatype.com&gt;
+
+* feat: lowering minimum dependency versions - importlib-metadata raising minimum to ensure we get a typed library
+
+Signed-off-by: Paul Horton &lt;phorton@sonatype.com&gt;
+
+* feat: lowering minimum dependency versions - importlib-metadata raising minimum to ensure we get a typed library
+
+Signed-off-by: Paul Horton &lt;phorton@sonatype.com&gt;
+
+* feat: lowering minimum version for importlib-metadata to 3.4.0 with modified import statement
+
 Signed-off-by: Paul Horton &lt;phorton@sonatype.com&gt; ([`55f10fb`](https://github.com/CycloneDX/cyclonedx-python-lib/commit/55f10fb5524dafa68112c0836806c27bdd74fcbe))
 
 ### Unknown
@@ -2516,36 +2455,36 @@
 
 * doc: readme maintenance - shields &amp; links (#72)
 
-* README: restructure links
-
-Signed-off-by: Jan Kowalleck &lt;jan.kowalleck@gmail.com&gt;
-
-* README: add lan to fenced code blocks
-
-Signed-off-by: Jan Kowalleck &lt;jan.kowalleck@gmail.com&gt;
-
-* README: fix some formatting
-
-Signed-off-by: Jan Kowalleck &lt;jan.kowalleck@gmail.com&gt;
-
-* README: modernized shields
-
-Signed-off-by: Jan Kowalleck &lt;jan.kowalleck@gmail.com&gt;
-
-* README: harmonize links
-
-Signed-off-by: Jan Kowalleck &lt;jan.kowalleck@gmail.com&gt;
-
-* README: add language to code fences
-
-Signed-off-by: Jan Kowalleck &lt;jan.kowalleck@gmail.com&gt;
-
-* README: markdown fixes
-
-Signed-off-by: Jan Kowalleck &lt;jan.kowalleck@gmail.com&gt;
-
-* README: removed py version shield
-
+* README: restructure links
+
+Signed-off-by: Jan Kowalleck &lt;jan.kowalleck@gmail.com&gt;
+
+* README: add lan to fenced code blocks
+
+Signed-off-by: Jan Kowalleck &lt;jan.kowalleck@gmail.com&gt;
+
+* README: fix some formatting
+
+Signed-off-by: Jan Kowalleck &lt;jan.kowalleck@gmail.com&gt;
+
+* README: modernized shields
+
+Signed-off-by: Jan Kowalleck &lt;jan.kowalleck@gmail.com&gt;
+
+* README: harmonize links
+
+Signed-off-by: Jan Kowalleck &lt;jan.kowalleck@gmail.com&gt;
+
+* README: add language to code fences
+
+Signed-off-by: Jan Kowalleck &lt;jan.kowalleck@gmail.com&gt;
+
+* README: markdown fixes
+
+Signed-off-by: Jan Kowalleck &lt;jan.kowalleck@gmail.com&gt;
+
+* README: removed py version shield
+
 Signed-off-by: Jan Kowalleck &lt;jan.kowalleck@gmail.com&gt; ([`3d0ea2f`](https://github.com/CycloneDX/cyclonedx-python-lib/commit/3d0ea2f4c6ee5c2dedf1abb779f46543896fff4a))
 
 * poetry(deps): bump mako from 1.1.5 to 1.1.6
@@ -2570,12 +2509,12 @@
 
 * FIX: update Conda package parsing to handle `build` containing underscore (#66)
 
-* fix: update conda package parsing to handle `build` containing underscore
-
-Signed-off-by: Paul Horton &lt;phorton@sonatype.com&gt;
-
-* updated some typings
-
+* fix: update conda package parsing to handle `build` containing underscore
+
+Signed-off-by: Paul Horton &lt;phorton@sonatype.com&gt;
+
+* updated some typings
+
 Signed-off-by: Paul Horton &lt;phorton@sonatype.com&gt; ([`2c6020a`](https://github.com/CycloneDX/cyclonedx-python-lib/commit/2c6020a208aa1c0fd13ab337db6343ad1d2d5c43))
 
 * poetry(deps): bump importlib-metadata from 4.8.1 to 4.8.2
@@ -2671,16 +2610,16 @@
 
 * FEAT: Support Python 3.10 (#64)
 
-* fix: tested with Python 3.10
-
-Signed-off-by: Paul Horton &lt;phorton@sonatype.com&gt;
-
-* added trove classifier for Python 3.10
-
-Signed-off-by: Paul Horton &lt;phorton@sonatype.com&gt;
-
-* fix: upgrade Poetry version to workaround issue between Poetry and Python 3.10 (see: https://github.com/python-poetry/poetry/issues/4210)
-
+* fix: tested with Python 3.10
+
+Signed-off-by: Paul Horton &lt;phorton@sonatype.com&gt;
+
+* added trove classifier for Python 3.10
+
+Signed-off-by: Paul Horton &lt;phorton@sonatype.com&gt;
+
+* fix: upgrade Poetry version to workaround issue between Poetry and Python 3.10 (see: https://github.com/python-poetry/poetry/issues/4210)
+
 Signed-off-by: Paul Horton &lt;phorton@sonatype.com&gt; ([`385b835`](https://github.com/CycloneDX/cyclonedx-python-lib/commit/385b835f44fadb0f227b6a8ac992b0c73afc6ef0))
 
 * poetry(deps): bump importlib-resources from 5.3.0 to 5.4.0
@@ -2706,74 +2645,74 @@
 
 * feat: Typing &amp; PEP 561
 
-* adde file for type checkers according to PEP 561
-
-Signed-off-by: Jan Kowalleck &lt;jan.kowalleck@gmail.com&gt;
-
-* added static code analysis as a dev-test
-
-Signed-off-by: Jan Kowalleck &lt;jan.kowalleck@gmail.com&gt;
-
-* added the &#34;typed&#34; trove
-
-Signed-off-by: Jan Kowalleck &lt;jan.kowalleck@gmail.com&gt;
-
-* added `flake8-annotations` to the tests
-
-Signed-off-by: Jan Kowalleck &lt;jan.kowalleck@gmail.com&gt;
-
-* added type hints
-
-Signed-off-by: Jan Kowalleck &lt;jan.kowalleck@gmail.com&gt;
-
-* further typing updates
-
-Signed-off-by: Paul Horton &lt;phorton@sonatype.com&gt;
-
-* further typing additions and test updates
-
-Signed-off-by: Paul Horton &lt;phorton@sonatype.com&gt;
-
-* further typing
-
-Signed-off-by: Paul Horton &lt;phorton@sonatype.com&gt;
-
-* further typing - added type stubs for toml and setuptools
-
-Signed-off-by: Paul Horton &lt;phorton@sonatype.com&gt;
-
-* further typing
-
-Signed-off-by: Paul Horton &lt;phorton@sonatype.com&gt;
-
-* typing work
-
-Signed-off-by: Paul Horton &lt;phorton@sonatype.com&gt;
-
-* coding standards
-
-Signed-off-by: Paul Horton &lt;phorton@sonatype.com&gt;
-
-* fixed tox and mypy running in correct python version
-
-Signed-off-by: Jan Kowalleck &lt;jan.kowalleck@gmail.com&gt;
-
-* supressed mypy for `cyclonedx.utils.conda.parse_conda_json_to_conda_package`
-
-Signed-off-by: Jan Kowalleck &lt;jan.kowalleck@gmail.com&gt;
-
-* fixed type hints
-
-Signed-off-by: Jan Kowalleck &lt;jan.kowalleck@gmail.com&gt;
-
-* fixed some typing related flaws
-
-Signed-off-by: Jan Kowalleck &lt;jan.kowalleck@gmail.com&gt;
-
-* added flake8-bugbear for code analysis
-
-Signed-off-by: Jan Kowalleck &lt;jan.kowalleck@gmail.com&gt;
-
+* adde file for type checkers according to PEP 561
+
+Signed-off-by: Jan Kowalleck &lt;jan.kowalleck@gmail.com&gt;
+
+* added static code analysis as a dev-test
+
+Signed-off-by: Jan Kowalleck &lt;jan.kowalleck@gmail.com&gt;
+
+* added the &#34;typed&#34; trove
+
+Signed-off-by: Jan Kowalleck &lt;jan.kowalleck@gmail.com&gt;
+
+* added `flake8-annotations` to the tests
+
+Signed-off-by: Jan Kowalleck &lt;jan.kowalleck@gmail.com&gt;
+
+* added type hints
+
+Signed-off-by: Jan Kowalleck &lt;jan.kowalleck@gmail.com&gt;
+
+* further typing updates
+
+Signed-off-by: Paul Horton &lt;phorton@sonatype.com&gt;
+
+* further typing additions and test updates
+
+Signed-off-by: Paul Horton &lt;phorton@sonatype.com&gt;
+
+* further typing
+
+Signed-off-by: Paul Horton &lt;phorton@sonatype.com&gt;
+
+* further typing - added type stubs for toml and setuptools
+
+Signed-off-by: Paul Horton &lt;phorton@sonatype.com&gt;
+
+* further typing
+
+Signed-off-by: Paul Horton &lt;phorton@sonatype.com&gt;
+
+* typing work
+
+Signed-off-by: Paul Horton &lt;phorton@sonatype.com&gt;
+
+* coding standards
+
+Signed-off-by: Paul Horton &lt;phorton@sonatype.com&gt;
+
+* fixed tox and mypy running in correct python version
+
+Signed-off-by: Jan Kowalleck &lt;jan.kowalleck@gmail.com&gt;
+
+* supressed mypy for `cyclonedx.utils.conda.parse_conda_json_to_conda_package`
+
+Signed-off-by: Jan Kowalleck &lt;jan.kowalleck@gmail.com&gt;
+
+* fixed type hints
+
+Signed-off-by: Jan Kowalleck &lt;jan.kowalleck@gmail.com&gt;
+
+* fixed some typing related flaws
+
+Signed-off-by: Jan Kowalleck &lt;jan.kowalleck@gmail.com&gt;
+
+* added flake8-bugbear for code analysis
+
+Signed-off-by: Jan Kowalleck &lt;jan.kowalleck@gmail.com&gt;
+
 Co-authored-by: Paul Horton &lt;phorton@sonatype.com&gt; ([`9144765`](https://github.com/CycloneDX/cyclonedx-python-lib/commit/91447656c0914ceb2af2e4b7282292ec7b93f5bf))
 
 ### Unknown
