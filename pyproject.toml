--- conflicted
+++ resolved
@@ -45,12 +45,7 @@
 
 [tool.poetry.dependencies]
 # ATTENTION: keep `requirements.lowest.txt` file in sync
-<<<<<<< HEAD
 python = "^3.7"
-packageurl-python = ">= 0.9"
-=======
-python = "^3.6"
->>>>>>> cd8c9208
 importlib-metadata = { version = ">= 3.4", python = "< 3.8" }
 packageurl-python = ">= 0.9"
 py-serializable = { version = "^0.8.2", python = ">= 3.7.0" }
