--- conflicted
+++ resolved
@@ -1468,16 +1468,11 @@
 
     @cpe.setter
     def cpe(self, cpe: Optional[str]) -> None:
-<<<<<<< HEAD
-        if cpe and not CPE_REGEX.fullmatch(cpe):
-            raise ValueError(f'Invalid CPE format: {cpe}')
-=======
         if cpe:
             try:
                 CPE(cpe)
             except NotImplementedError:
                 raise ValueError(f'Invalid CPE format: {cpe}')
->>>>>>> 92b4d78a
         self._cpe = cpe
 
     @property
