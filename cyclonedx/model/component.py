--- conflicted
+++ resolved
@@ -1774,6 +1774,7 @@
     def __comparable_tuple(self) -> _ComparableTuple:
         return _ComparableTuple((
             self.type, self.group, self.name, self.version,
+            self.bom_ref.value,
             None if self.purl is None else _ComparablePackageURL(self.purl),
             self.swid, self.cpe, _ComparableTuple(self.swhids),
             self.supplier, self.author, self.publisher,
@@ -1798,22 +1799,7 @@
         return NotImplemented
 
     def __hash__(self) -> int:
-<<<<<<< HEAD
-        return hash((
-            self.type, self.group, self.name, self.version,
-            self.mime_type, self.supplier, self.author, self.publisher,
-            self.description, self.scope, tuple(self.hashes),
-            tuple(self.licenses), self.copyright, self.cpe,
-            self.purl, self.bom_ref.value,
-            self.swid, self.pedigree,
-            tuple(self.external_references), tuple(self.properties),
-            tuple(self.components), self.evidence, self.release_notes, self.modified,
-            tuple(self.authors), tuple(self.omnibor_ids), self.manufacturer,
-            tuple(self.swhids), self.crypto_properties, tuple(self.tags)
-        ))
-=======
         return hash(self.__comparable_tuple())
->>>>>>> 7c20c8e4
 
     def __repr__(self) -> str:
         return f'<Component bom-ref={self.bom_ref!r}, group={self.group}, name={self.name}, ' \
