# This file is part of CycloneDX Python Library
#
# Licensed under the Apache License, Version 2.0 (the "License");
# you may not use this file except in compliance with the License.
# You may obtain a copy of the License at
#
#     http://www.apache.org/licenses/LICENSE-2.0
#
# Unless required by applicable law or agreed to in writing, software
# distributed under the License is distributed on an "AS IS" BASIS,
# WITHOUT WARRANTIES OR CONDITIONS OF ANY KIND, either express or implied.
# See the License for the specific language governing permissions and
# limitations under the License.
#
# SPDX-License-Identifier: Apache-2.0
# Copyright (c) OWASP Foundation. All Rights Reserved.


from abc import ABC, abstractmethod
from typing import Any, Iterable, List, Optional, Set

import py_serializable as serializable
from sortedcontainers import SortedSet

from cyclonedx.schema.schema import SchemaVersion1Dot6

from .._internal.compare import ComparableTuple as _ComparableTuple
from ..exception.serialization import SerializationOfUnexpectedValueException
from .bom_ref import BomRef


class _DependencyRepositorySerializationHelper(serializable.helpers.BaseHelper):
    """  THIS CLASS IS NON-PUBLIC API  """

    @classmethod
    def serialize(cls, o: Any) -> List[str]:
        if isinstance(o, (SortedSet, set)):
            return [str(i.ref) for i in o]
        raise SerializationOfUnexpectedValueException(
            f'Attempt to serialize a non-DependencyRepository: {o!r}')

    @classmethod
    def deserialize(cls, o: Any) -> Set['Dependency']:
        dependencies = set()
        if isinstance(o, list):
            for v in o:
                dependencies.add(Dependency(ref=BomRef(value=v)))
        return dependencies


@serializable.serializable_class
class Dependency:
    """
    Models a Dependency within a BOM.

    .. note::
<<<<<<< HEAD
        See:
        1. https://cyclonedx.org/docs/1.6/xml/#type_dependencyType
        2. https://cyclonedx.org/docs/1.6/json/#dependencies
=======
        See https://cyclonedx.org/docs/1.6/xml/#type_dependencyType
>>>>>>> d6a87c5b
    """

    def __init__(
        self,
        ref: BomRef,
        dependencies: Optional[Iterable['Dependency']] = None,
        provides: Optional[Iterable['Dependency']] = None
    ) -> None:
        self.ref = ref
        self.dependencies = dependencies or []  # type:ignore[assignment]
        self.provides = provides or []  # type:ignore[assignment]

    @property
    @serializable.type_mapping(BomRef)
    @serializable.xml_attribute()
    def ref(self) -> BomRef:
        return self._ref

    @ref.setter
    def ref(self, ref: BomRef) -> None:
        self._ref = ref

    @property
    @serializable.json_name('dependsOn')
    @serializable.type_mapping(_DependencyRepositorySerializationHelper)
    @serializable.xml_array(serializable.XmlArraySerializationType.FLAT, 'dependency')
    def dependencies(self) -> 'SortedSet[Dependency]':
        return self._dependencies

    @dependencies.setter
    def dependencies(self, dependencies: Iterable['Dependency']) -> None:
        self._dependencies = SortedSet(dependencies)

    @property
    @serializable.view(SchemaVersion1Dot6)
    @serializable.json_name('provides')
    @serializable.type_mapping(_DependencyRepositorySerializationHelper)
    @serializable.xml_array(serializable.XmlArraySerializationType.FLAT, 'provides')
    def provides(self) -> 'SortedSet[Dependency]':
        return self._provides

    @provides.setter
    def provides(self, provides: Iterable['Dependency']) -> None:
        self._provides = SortedSet(provides)

    def dependencies_as_bom_refs(self) -> Set[BomRef]:
        return set(map(lambda d: d.ref, self.dependencies))

<<<<<<< HEAD
    def provides_as_bom_refs(self) -> Set[BomRef]:
        return set(map(lambda d: d.ref, self.provides))
=======
    def __comparable_tuple(self) -> _ComparableTuple:
        return _ComparableTuple((
            self.ref, _ComparableTuple(self.dependencies)
        ))
>>>>>>> d6a87c5b

    def __eq__(self, other: object) -> bool:
        if isinstance(other, Dependency):
            return self.__comparable_tuple() == other.__comparable_tuple()
        return False

    def __lt__(self, other: Any) -> bool:
        if isinstance(other, Dependency):
<<<<<<< HEAD
            return _ComparableTuple((
                self.ref,
                _ComparableTuple(self.dependencies),
                _ComparableTuple(self.provides)
            )) < _ComparableTuple((
                other.ref,
                _ComparableTuple(other.dependencies),
                _ComparableTuple(other.provides)
            ))
        return NotImplemented

    def __hash__(self) -> int:
        return hash((self.ref, tuple(self.dependencies), tuple(self.provides)))
=======
            return self.__comparable_tuple() < other.__comparable_tuple()
        return NotImplemented

    def __hash__(self) -> int:
        return hash(self.__comparable_tuple())
>>>>>>> d6a87c5b

    def __repr__(self) -> str:
        return (
            f'<Dependency ref={self.ref!r}'
            f', targets={len(self.dependencies)}'
            f', provides={len(self.provides)}>'
        )


class Dependable(ABC):
    """
    Dependable objects can be part of the Dependency Graph
    """

    @property
    @abstractmethod
    def bom_ref(self) -> BomRef:
        ...  # pragma: no cover<|MERGE_RESOLUTION|>--- conflicted
+++ resolved
@@ -54,13 +54,9 @@
     Models a Dependency within a BOM.
 
     .. note::
-<<<<<<< HEAD
         See:
         1. https://cyclonedx.org/docs/1.6/xml/#type_dependencyType
         2. https://cyclonedx.org/docs/1.6/json/#dependencies
-=======
-        See https://cyclonedx.org/docs/1.6/xml/#type_dependencyType
->>>>>>> d6a87c5b
     """
 
     def __init__(
@@ -109,15 +105,13 @@
     def dependencies_as_bom_refs(self) -> Set[BomRef]:
         return set(map(lambda d: d.ref, self.dependencies))
 
-<<<<<<< HEAD
+    def __comparable_tuple(self) -> _ComparableTuple:
+        return _ComparableTuple((
+            self.ref, _ComparableTuple(self.dependencies), _ComparableTuple(self.provides)
+        ))
+
     def provides_as_bom_refs(self) -> Set[BomRef]:
         return set(map(lambda d: d.ref, self.provides))
-=======
-    def __comparable_tuple(self) -> _ComparableTuple:
-        return _ComparableTuple((
-            self.ref, _ComparableTuple(self.dependencies)
-        ))
->>>>>>> d6a87c5b
 
     def __eq__(self, other: object) -> bool:
         if isinstance(other, Dependency):
@@ -126,27 +120,11 @@
 
     def __lt__(self, other: Any) -> bool:
         if isinstance(other, Dependency):
-<<<<<<< HEAD
-            return _ComparableTuple((
-                self.ref,
-                _ComparableTuple(self.dependencies),
-                _ComparableTuple(self.provides)
-            )) < _ComparableTuple((
-                other.ref,
-                _ComparableTuple(other.dependencies),
-                _ComparableTuple(other.provides)
-            ))
-        return NotImplemented
-
-    def __hash__(self) -> int:
-        return hash((self.ref, tuple(self.dependencies), tuple(self.provides)))
-=======
             return self.__comparable_tuple() < other.__comparable_tuple()
         return NotImplemented
 
     def __hash__(self) -> int:
         return hash(self.__comparable_tuple())
->>>>>>> d6a87c5b
 
     def __repr__(self) -> str:
         return (
