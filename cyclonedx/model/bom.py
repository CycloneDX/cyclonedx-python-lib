# This file is part of CycloneDX Python Library
#
# Licensed under the Apache License, Version 2.0 (the "License");
# you may not use this file except in compliance with the License.
# You may obtain a copy of the License at
#
#     http://www.apache.org/licenses/LICENSE-2.0
#
# Unless required by applicable law or agreed to in writing, software
# distributed under the License is distributed on an "AS IS" BASIS,
# WITHOUT WARRANTIES OR CONDITIONS OF ANY KIND, either express or implied.
# See the License for the specific language governing permissions and
# limitations under the License.
#
# SPDX-License-Identifier: Apache-2.0
# Copyright (c) OWASP Foundation. All Rights Reserved.


from datetime import datetime
from itertools import chain
from typing import TYPE_CHECKING, Generator, Iterable, Optional, Union
from uuid import UUID, uuid4
from warnings import warn

import serializable
from sortedcontainers import SortedSet

from .._internal.time import get_now_utc as _get_now_utc
from ..exception.model import LicenseExpressionAlongWithOthersException, UnknownComponentDependencyException
from ..schema.schema import (
    SchemaVersion1Dot0,
    SchemaVersion1Dot1,
    SchemaVersion1Dot2,
    SchemaVersion1Dot3,
    SchemaVersion1Dot4,
    SchemaVersion1Dot5,
    SchemaVersion1Dot6,
)
from ..serialization import LicenseRepositoryHelper, UrnUuidHelper
from . import ExternalReference, Property
from .bom_ref import BomRef
from .component import Component
from .contact import OrganizationalContact, OrganizationalEntity
from .dependency import Dependable, Dependency
from .license import License, LicenseExpression, LicenseRepository
from .lifecycle import Lifecycle, LifecycleRepository, _LifecycleRepositoryHelper
from .service import Service
from .tool import Tool, ToolRepository, _ToolRepositoryHelper
from .vulnerability import Vulnerability

if TYPE_CHECKING:  # pragma: no cover
    from packageurl import PackageURL


@serializable.serializable_class
class BomMetaData:
    """
    This is our internal representation of the metadata complex type within the CycloneDX standard.

    .. note::
        See the CycloneDX Schema for Bom metadata: https://cyclonedx.org/docs/1.5/#type_metadata
    """

    def __init__(
        self, *,
        tools: Optional[Union[Iterable[Tool], ToolRepository]] = None,
        authors: Optional[Iterable[OrganizationalContact]] = None,
        component: Optional[Component] = None,
        supplier: Optional[OrganizationalEntity] = None,
        licenses: Optional[Iterable[License]] = None,
        properties: Optional[Iterable[Property]] = None,
        timestamp: Optional[datetime] = None,
        manufacturer: Optional[OrganizationalEntity] = None,
        lifecycles: Optional[Iterable[Lifecycle]] = None,
        # Deprecated as of v1.6
        manufacture: Optional[OrganizationalEntity] = None,
    ) -> None:
        self.timestamp = timestamp or _get_now_utc()
        self.tools = tools or []  # type:ignore[assignment]
        self.authors = authors or []  # type:ignore[assignment]
        self.component = component
        self.supplier = supplier
        self.licenses = licenses or []  # type:ignore[assignment]
        self.properties = properties or []  # type:ignore[assignment]
        self.manufacturer = manufacturer
        self.lifecycles = lifecycles or []  # type:ignore[assignment]

        self.manufacture = manufacture
        if manufacture:
            warn(
                '`bom.metadata.manufacture` is deprecated from CycloneDX v1.6 onwards. '
                'Please use `bom.metadata.component.manufacturer` instead.',
                DeprecationWarning)

    @property
    @serializable.type_mapping(serializable.helpers.XsdDateTime)
    @serializable.xml_sequence(1)
    def timestamp(self) -> datetime:
        """
        The date and time (in UTC) when this BomMetaData was created.

        Returns:
            `datetime` instance in UTC timezone
        """
        return self._timestamp

    @timestamp.setter
    def timestamp(self, timestamp: datetime) -> None:
        self._timestamp = timestamp

    @property
    @serializable.view(SchemaVersion1Dot5)
    @serializable.view(SchemaVersion1Dot6)
    @serializable.type_mapping(_LifecycleRepositoryHelper)
    @serializable.xml_sequence(2)
    def lifecycles(self) -> LifecycleRepository:
        """
        An optional list of BOM lifecycle stages.

        Returns:
            Set of `Lifecycle`
        """
        return self._lifecycles

    @lifecycles.setter
    def lifecycles(self, lifecycles: Iterable[Lifecycle]) -> None:
        self._lifecycles = LifecycleRepository(lifecycles)

    @property
    @serializable.type_mapping(_ToolRepositoryHelper)
    @serializable.xml_sequence(3)
    def tools(self) -> ToolRepository:
        """
        Tools used to create this BOM.

        Returns:
            :class:`ToolRepository` object.
        """
        return self._tools

    @tools.setter
    def tools(self, tools: Union[Iterable[Tool], ToolRepository]) -> None:
        self._tools = tools \
            if isinstance(tools, ToolRepository) \
            else ToolRepository(tools=tools)

    @property
    @serializable.xml_array(serializable.XmlArraySerializationType.NESTED, 'author')
    @serializable.xml_sequence(4)
    def authors(self) -> 'SortedSet[OrganizationalContact]':
        """
        The person(s) who created the BOM.

        Authors are common in BOMs created through manual processes.

        BOMs created through automated means may not have authors.

        Returns:
            Set of `OrganizationalContact`
        """
        return self._authors

    @authors.setter
    def authors(self, authors: Iterable[OrganizationalContact]) -> None:
        self._authors = SortedSet(authors)

    @property
    @serializable.xml_sequence(5)
    def component(self) -> Optional[Component]:
        """
        The (optional) component that the BOM describes.

        Returns:
            `cyclonedx.model.component.Component` instance for this Bom Metadata.
        """
        return self._component

    @component.setter
    def component(self, component: Component) -> None:
        """
        The (optional) component that the BOM describes.

        Args:
            component
                `cyclonedx.model.component.Component` instance to add to this Bom Metadata.

        Returns:
            None
        """
        self._component = component

    @property
    @serializable.view(SchemaVersion1Dot2)
    @serializable.view(SchemaVersion1Dot3)
    @serializable.view(SchemaVersion1Dot4)
    @serializable.view(SchemaVersion1Dot5)
    @serializable.view(SchemaVersion1Dot6)
    @serializable.xml_sequence(6)
    def manufacture(self) -> Optional[OrganizationalEntity]:
        """
        The organization that manufactured the component that the BOM describes.

        Returns:
            `OrganizationalEntity` if set else `None`
        """
        return self._manufacture

    @manufacture.setter
    def manufacture(self, manufacture: Optional[OrganizationalEntity]) -> None:
        """
        @todo Based on https://github.com/CycloneDX/specification/issues/346,
              we should set this data on `.component.manufacturer`.
        """
        self._manufacture = manufacture

    @property
    @serializable.view(SchemaVersion1Dot6)
    @serializable.xml_sequence(7)
    def manufacturer(self) -> Optional[OrganizationalEntity]:
        """
        The organization that created the BOM.
        Manufacturer is common in BOMs created through automated processes. BOMs created through manual means may have
        `@.authors` instead.

        Returns:
            `OrganizationalEntity` if set else `None`
        """
        return self._manufacturer

    @manufacturer.setter
    def manufacturer(self, manufacturer: Optional[OrganizationalEntity]) -> None:
        self._manufacturer = manufacturer

    @property
    @serializable.xml_sequence(8)
    def supplier(self) -> Optional[OrganizationalEntity]:
        """
        The organization that supplied the component that the BOM describes.

        The supplier may often be the manufacturer, but may also be a distributor or repackager.

        Returns:
            `OrganizationalEntity` if set else `None`
        """
        return self._supplier

    @supplier.setter
    def supplier(self, supplier: Optional[OrganizationalEntity]) -> None:
        self._supplier = supplier

    @property
    @serializable.view(SchemaVersion1Dot3)
    @serializable.view(SchemaVersion1Dot4)
    @serializable.view(SchemaVersion1Dot5)
    @serializable.view(SchemaVersion1Dot6)
    @serializable.type_mapping(LicenseRepositoryHelper)
    @serializable.xml_sequence(9)
    def licenses(self) -> LicenseRepository:
        """
        A optional list of statements about how this BOM is licensed.

        Returns:
            Set of `LicenseChoice`
        """
        return self._licenses

    @licenses.setter
    def licenses(self, licenses: Iterable[License]) -> None:
        self._licenses = LicenseRepository(licenses)

    @property
    @serializable.view(SchemaVersion1Dot3)
    @serializable.view(SchemaVersion1Dot4)
    @serializable.view(SchemaVersion1Dot5)
    @serializable.view(SchemaVersion1Dot6)
    @serializable.xml_array(serializable.XmlArraySerializationType.NESTED, 'property')
    @serializable.xml_sequence(10)
    def properties(self) -> 'SortedSet[Property]':
        """
        Provides the ability to document properties in a key/value store. This provides flexibility to include data not
        officially supported in the standard without having to use additional namespaces or create extensions.

        Property names of interest to the general public are encouraged to be registered in the CycloneDX Property
        Taxonomy - https://github.com/CycloneDX/cyclonedx-property-taxonomy. Formal registration is OPTIONAL.

        Return:
            Set of `Property`
        """
        return self._properties

    @properties.setter
    def properties(self, properties: Iterable[Property]) -> None:
        self._properties = SortedSet(properties)

    def __eq__(self, other: object) -> bool:
        if isinstance(other, BomMetaData):
            return hash(other) == hash(self)
        return False

    def __hash__(self) -> int:
        return hash((
            tuple(self.authors), self.component, tuple(self.licenses), self.manufacture, tuple(self.properties),
<<<<<<< HEAD
            self.supplier, self.timestamp, tuple(self.tools), tuple(self.lifecycles), self.manufacturer
=======
            self.supplier, self.timestamp, self.tools, self.manufacturer,
>>>>>>> 2decdb73
        ))

    def __repr__(self) -> str:
        return f'<BomMetaData timestamp={self.timestamp}, component={self.component}>'


@serializable.serializable_class(ignore_during_deserialization=['$schema', 'bom_format', 'spec_version'])
class Bom:
    """
    This is our internal representation of a bill-of-materials (BOM).

    Once you have an instance of `cyclonedx.model.bom.Bom`, you can pass this to an instance of
    `cyclonedx.output.BaseOutput` to produce a CycloneDX document according to a specific schema version and format.
    """

    def __init__(
        self, *,
        components: Optional[Iterable[Component]] = None,
        services: Optional[Iterable[Service]] = None,
        external_references: Optional[Iterable[ExternalReference]] = None,
        serial_number: Optional[UUID] = None,
        version: int = 1,
        metadata: Optional[BomMetaData] = None,
        dependencies: Optional[Iterable[Dependency]] = None,
        vulnerabilities: Optional[Iterable[Vulnerability]] = None,
        properties: Optional[Iterable[Property]] = None,
    ) -> None:
        """
        Create a new Bom that you can manually/programmatically add data to later.

        Returns:
            New, empty `cyclonedx.model.bom.Bom` instance.
        """
        self.serial_number = serial_number or uuid4()
        self.version = version
        self.metadata = metadata or BomMetaData()
        self.components = components or []  # type:ignore[assignment]
        self.services = services or []  # type:ignore[assignment]
        self.external_references = external_references or []  # type:ignore[assignment]
        self.vulnerabilities = vulnerabilities or []  # type:ignore[assignment]
        self.dependencies = dependencies or []  # type:ignore[assignment]
        self.properties = properties or []  # type:ignore[assignment]

    @property
    @serializable.type_mapping(UrnUuidHelper)
    @serializable.view(SchemaVersion1Dot1)
    @serializable.view(SchemaVersion1Dot2)
    @serializable.view(SchemaVersion1Dot3)
    @serializable.view(SchemaVersion1Dot4)
    @serializable.view(SchemaVersion1Dot5)
    @serializable.view(SchemaVersion1Dot6)
    @serializable.xml_attribute()
    def serial_number(self) -> UUID:
        """
        Unique UUID for this BOM

        Returns:
            `UUID` instance
            `UUID` instance
        """
        return self._serial_number

    @serial_number.setter
    def serial_number(self, serial_number: UUID) -> None:
        self._serial_number = serial_number

    @property
    @serializable.xml_attribute()
    def version(self) -> int:
        return self._version

    @version.setter
    def version(self, version: int) -> None:
        self._version = version

    @property
    @serializable.view(SchemaVersion1Dot2)
    @serializable.view(SchemaVersion1Dot3)
    @serializable.view(SchemaVersion1Dot4)
    @serializable.view(SchemaVersion1Dot5)
    @serializable.view(SchemaVersion1Dot6)
    @serializable.xml_sequence(10)
    def metadata(self) -> BomMetaData:
        """
        Get our internal metadata object for this Bom.

        Returns:
            Metadata object instance for this Bom.

        .. note::
            See the CycloneDX Schema for Bom metadata: https://cyclonedx.org/docs/1.3/#type_metadata
        """
        return self._metadata

    @metadata.setter
    def metadata(self, metadata: BomMetaData) -> None:
        self._metadata = metadata

    @property
    @serializable.include_none(SchemaVersion1Dot0)
    @serializable.include_none(SchemaVersion1Dot1)
    @serializable.xml_array(serializable.XmlArraySerializationType.NESTED, 'component')
    @serializable.xml_sequence(20)
    def components(self) -> 'SortedSet[Component]':
        """
        Get all the Components currently in this Bom.

        Returns:
             Set of `Component` in this Bom
        """
        return self._components

    @components.setter
    def components(self, components: Iterable[Component]) -> None:
        self._components = SortedSet(components)

    @property
    @serializable.view(SchemaVersion1Dot2)
    @serializable.view(SchemaVersion1Dot3)
    @serializable.view(SchemaVersion1Dot4)
    @serializable.view(SchemaVersion1Dot5)
    @serializable.view(SchemaVersion1Dot6)
    @serializable.xml_array(serializable.XmlArraySerializationType.NESTED, 'service')
    @serializable.xml_sequence(30)
    def services(self) -> 'SortedSet[Service]':
        """
        Get all the Services currently in this Bom.

        Returns:
             Set of `Service` in this BOM
        """
        return self._services

    @services.setter
    def services(self, services: Iterable[Service]) -> None:
        self._services = SortedSet(services)

    @property
    @serializable.view(SchemaVersion1Dot1)
    @serializable.view(SchemaVersion1Dot2)
    @serializable.view(SchemaVersion1Dot3)
    @serializable.view(SchemaVersion1Dot4)
    @serializable.view(SchemaVersion1Dot5)
    @serializable.view(SchemaVersion1Dot6)
    @serializable.xml_array(serializable.XmlArraySerializationType.NESTED, 'reference')
    @serializable.xml_sequence(40)
    def external_references(self) -> 'SortedSet[ExternalReference]':
        """
        Provides the ability to document external references related to the BOM or to the project the BOM describes.

        Returns:
            Set of `ExternalReference`
        """
        return self._external_references

    @external_references.setter
    def external_references(self, external_references: Iterable[ExternalReference]) -> None:
        self._external_references = SortedSet(external_references)

    @property
    @serializable.view(SchemaVersion1Dot2)
    @serializable.view(SchemaVersion1Dot3)
    @serializable.view(SchemaVersion1Dot4)
    @serializable.view(SchemaVersion1Dot5)
    @serializable.view(SchemaVersion1Dot6)
    @serializable.xml_array(serializable.XmlArraySerializationType.NESTED, 'dependency')
    @serializable.xml_sequence(50)
    def dependencies(self) -> 'SortedSet[Dependency]':
        return self._dependencies

    @dependencies.setter
    def dependencies(self, dependencies: Iterable[Dependency]) -> None:
        self._dependencies = SortedSet(dependencies)

    # @property
    # ...
    # @serializable.view(SchemaVersion1Dot3)
    # @serializable.view(SchemaVersion1Dot4)
    # @serializable.view(SchemaVersion1Dot5)
    # @serializable.xml_sequence(6)
    # def compositions(self) -> ...:
    #     ...  # TODO Since CDX 1.3
    #
    # @compositions.setter
    # def compositions(self, ...) -> None:
    #     ...  # TODO Since CDX 1.3

    @property
    # @serializable.view(SchemaVersion1Dot3) @todo: Update py-serializable to support view by OutputFormat filtering
    # @serializable.view(SchemaVersion1Dot4) @todo: Update py-serializable to support view by OutputFormat filtering
    @serializable.view(SchemaVersion1Dot5)
    @serializable.view(SchemaVersion1Dot6)
    @serializable.xml_array(serializable.XmlArraySerializationType.NESTED, 'property')
    @serializable.xml_sequence(70)
    def properties(self) -> 'SortedSet[Property]':
        """
        Provides the ability to document properties in a name/value store. This provides flexibility to include data
        not officially supported in the standard without having to use additional namespaces or create extensions.
        Property names of interest to the general public are encouraged to be registered in the CycloneDX Property
        Taxonomy - https://github.com/CycloneDX/cyclonedx-property-taxonomy. Formal registration is OPTIONAL.

        Return:
            Set of `Property`
        """
        return self._properties

    @properties.setter
    def properties(self, properties: Iterable[Property]) -> None:
        self._properties = SortedSet(properties)

    @property
    @serializable.view(SchemaVersion1Dot4)
    @serializable.view(SchemaVersion1Dot5)
    @serializable.view(SchemaVersion1Dot6)
    @serializable.xml_array(serializable.XmlArraySerializationType.NESTED, 'vulnerability')
    @serializable.xml_sequence(80)
    def vulnerabilities(self) -> 'SortedSet[Vulnerability]':
        """
        Get all the Vulnerabilities in this BOM.

        Returns:
             Set of `Vulnerability`
        """
        return self._vulnerabilities

    @vulnerabilities.setter
    def vulnerabilities(self, vulnerabilities: Iterable[Vulnerability]) -> None:
        self._vulnerabilities = SortedSet(vulnerabilities)

    # @property
    # ...
    # @serializable.view(SchemaVersion1Dot5)
    # @serializable.xml_sequence(9)
    # def annotations(self) -> ...:
    #     ... # TODO Since CDX 1.5
    #
    # @annotations.setter
    # def annotations(self, ...) -> None:
    #     ...  # TODO Since CDX 1.5

    # @property
    # ...
    # @serializable.view(SchemaVersion1Dot5)
    # @formulation.xml_sequence(10)
    # def formulation(self) -> ...:
    #     ... # TODO Since CDX 1.5
    #
    # @formulation.setter
    # def formulation(self, ...) -> None:
    #     ...  # TODO Since CDX 1.5

    def get_component_by_purl(self, purl: Optional['PackageURL']) -> Optional[Component]:
        """
        Get a Component already in the Bom by its PURL

        Args:
             purl:
                An instance of `packageurl.PackageURL` to look and find `Component`.

        Returns:
            `Component` or `None`
        """
        if purl:
            found = [x for x in self.components if x.purl == purl]
            if len(found) == 1:
                return found[0]

        return None

    def get_urn_uuid(self) -> str:
        """
        Get the unique reference for this Bom.

        Returns:
            URN formatted UUID that uniquely identified this Bom instance.
        """
        return self.serial_number.urn

    def has_component(self, component: Component) -> bool:
        """
        Check whether this Bom contains the provided Component.

        Args:
            component:
                The instance of `cyclonedx.model.component.Component` to check if this Bom contains.

        Returns:
            `bool` - `True` if the supplied Component is part of this Bom, `False` otherwise.
        """
        return component in self.components

    def _get_all_components(self) -> Generator[Component, None, None]:
        if self.metadata.component:
            yield from self.metadata.component.get_all_nested_components(include_self=True)
        for c in self.components:
            yield from c.get_all_nested_components(include_self=True)

    def get_vulnerabilities_for_bom_ref(self, bom_ref: BomRef) -> 'SortedSet[Vulnerability]':
        """
        Get all known Vulnerabilities that affect the supplied bom_ref.

        Args:
            bom_ref: `BomRef`

        Returns:
            `SortedSet` of `Vulnerability`
        """

        vulnerabilities: SortedSet[Vulnerability] = SortedSet()
        for v in self.vulnerabilities:
            for target in v.affects:
                if target.ref == bom_ref.value:
                    vulnerabilities.add(v)
        return vulnerabilities

    def has_vulnerabilities(self) -> bool:
        """
        Check whether this Bom has any declared vulnerabilities.

        Returns:
            `bool` - `True` if this Bom has at least one Vulnerability, `False` otherwise.
        """
        return bool(self.vulnerabilities)

    def register_dependency(self, target: Dependable, depends_on: Optional[Iterable[Dependable]] = None) -> None:
        _d = next(filter(lambda _d: _d.ref == target.bom_ref, self.dependencies), None)
        if _d:
            # Dependency Target already registered - but it might have new dependencies to add
            if depends_on:
                _d.dependencies.update(map(lambda _d: Dependency(ref=_d.bom_ref), depends_on))
        else:
            # First time we are seeing this target as a Dependency
            self._dependencies.add(Dependency(
                ref=target.bom_ref,
                dependencies=map(lambda _dep: Dependency(ref=_dep.bom_ref), depends_on) if depends_on else []
            ))

        if depends_on:
            # Ensure dependents are registered with no further dependents in the DependencyGraph
            for _d2 in depends_on:
                self.register_dependency(target=_d2, depends_on=None)

    def urn(self) -> str:
        return f'urn:cdx:{self.serial_number}/{self.version}'

    def validate(self) -> bool:
        """
        Perform data-model level validations to make sure we have some known data integrity prior to attempting output
        of this `Bom`

        Returns:
             `bool`
        """
        # 0. Make sure all Dependable have a Dependency entry
        if self.metadata.component:
            self.register_dependency(target=self.metadata.component)
        for _c in self.components:
            self.register_dependency(target=_c)
        for _s in self.services:
            self.register_dependency(target=_s)

        # 1. Make sure dependencies are all in this Bom.
        component_bom_refs = set(map(lambda c: c.bom_ref, self._get_all_components())) | set(
            map(lambda s: s.bom_ref, self.services))
        dependency_bom_refs = set(chain(
            (d.ref for d in self.dependencies),
            chain.from_iterable(d.dependencies_as_bom_refs() for d in self.dependencies)
        ))
        dependency_diff = dependency_bom_refs - component_bom_refs
        if len(dependency_diff) > 0:
            raise UnknownComponentDependencyException(
                'One or more Components have Dependency references to Components/Services that are not known in this '
                f'BOM. They are: {dependency_diff}')

        # 2. if root component is set: dependencies should exist for the Component this BOM is describing
        if self.metadata.component and not any(map(
            lambda d: d.ref == self.metadata.component.bom_ref and len(d.dependencies) > 0,  # type: ignore[union-attr]
            self.dependencies
        )):
            warn(
                f'The Component this BOM is describing {self.metadata.component.purl} has no defined dependencies '
                'which means the Dependency Graph is incomplete - you should add direct dependencies to this '
                '"root" Component to complete the Dependency Graph data.',
                category=UserWarning, stacklevel=1
            )

        # 3. If a LicenseExpression is set, then there must be no other license.
        # see https://github.com/CycloneDX/specification/pull/205
        elem: Union[BomMetaData, Component, Service]
        for elem in chain(  # type: ignore[assignment]
            [self.metadata],
            self.metadata.component.get_all_nested_components(include_self=True) if self.metadata.component else [],
            chain.from_iterable(c.get_all_nested_components(include_self=True) for c in self.components),
            self.services
        ):
            if len(elem.licenses) > 1 and any(isinstance(li, LicenseExpression) for li in elem.licenses):
                raise LicenseExpressionAlongWithOthersException(
                    f'Found LicenseExpression along with others licenses in: {elem!r}')

        return True

    def __eq__(self, other: object) -> bool:
        if isinstance(other, Bom):
            return hash(other) == hash(self)
        return False

    def __hash__(self) -> int:
        return hash((
            self.serial_number, self.version, self.metadata, tuple(self.components), tuple(self.services),
            tuple(self.external_references), tuple(self.dependencies), tuple(self.properties),
            tuple(self.vulnerabilities),
        ))

    def __repr__(self) -> str:
        return f'<Bom uuid={self.serial_number}, hash={hash(self)}>'<|MERGE_RESOLUTION|>--- conflicted
+++ resolved
@@ -300,11 +300,7 @@
     def __hash__(self) -> int:
         return hash((
             tuple(self.authors), self.component, tuple(self.licenses), self.manufacture, tuple(self.properties),
-<<<<<<< HEAD
-            self.supplier, self.timestamp, tuple(self.tools), tuple(self.lifecycles), self.manufacturer
-=======
-            self.supplier, self.timestamp, self.tools, self.manufacturer,
->>>>>>> 2decdb73
+            tuple(self.lifecycles), self.supplier, self.timestamp, tuple(self.tools), self.manufacturer
         ))
 
     def __repr__(self) -> str:
