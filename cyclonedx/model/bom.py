# This file is part of CycloneDX Python Lib
#
# Licensed under the Apache License, Version 2.0 (the "License");
# you may not use this file except in compliance with the License.
# You may obtain a copy of the License at
#
#     http://www.apache.org/licenses/LICENSE-2.0
#
# Unless required by applicable law or agreed to in writing, software
# distributed under the License is distributed on an "AS IS" BASIS,
# WITHOUT WARRANTIES OR CONDITIONS OF ANY KIND, either express or implied.
# See the License for the specific language governing permissions and
# limitations under the License.
#
# SPDX-License-Identifier: Apache-2.0
# Copyright (c) OWASP Foundation. All Rights Reserved.


from datetime import datetime
from itertools import chain
from typing import TYPE_CHECKING, Generator, Iterable, Optional, Union
from uuid import UUID, uuid4
from warnings import warn

import serializable
from sortedcontainers import SortedSet

from .._internal.time import get_now_utc as _get_now_utc
from ..exception.model import LicenseExpressionAlongWithOthersException, UnknownComponentDependencyException
from ..schema.schema import (
    SchemaVersion1Dot0,
    SchemaVersion1Dot1,
    SchemaVersion1Dot2,
    SchemaVersion1Dot3,
    SchemaVersion1Dot4,
    SchemaVersion1Dot5,
    SchemaVersion1Dot6,
)
from ..serialization import LicenseRepositoryHelper, UrnUuidHelper
from . import ExternalReference, Property, ThisTool
from .bom_ref import BomRef
from .component import Component
from .contact import OrganizationalContact, OrganizationalEntity
from .dependency import Dependable, Dependency
from .license import License, LicenseExpression, LicenseRepository
from .service import Service
from .tool import Tool, ToolsRepository, ToolsRepositoryHelper
from .vulnerability import Vulnerability

if TYPE_CHECKING:  # pragma: no cover
    from packageurl import PackageURL


@serializable.serializable_class
class BomMetaData:
    """
    This is our internal representation of the metadata complex type within the CycloneDX standard.

    .. note::
        See the CycloneDX Schema for Bom metadata: https://cyclonedx.org/docs/1.5/#type_metadata
    """

<<<<<<< HEAD
    def __init__(self, *, tools: Optional[Union[Iterable[Tool], ToolsRepository]] = None,
                 authors: Optional[Iterable[OrganizationalContact]] = None, component: Optional[Component] = None,
                 supplier: Optional[OrganizationalEntity] = None,
                 licenses: Optional[Iterable[License]] = None,
                 properties: Optional[Iterable[Property]] = None,
                 timestamp: Optional[datetime] = None,
                 manufacturer: Optional[OrganizationalEntity] = None,
                 # Deprecated as of v1.6
                 manufacture: Optional[OrganizationalEntity] = None) -> None:
=======
    def __init__(
        self, *,
        tools: Optional[Iterable[Tool]] = None,
        authors: Optional[Iterable[OrganizationalContact]] = None,
        component: Optional[Component] = None,
        supplier: Optional[OrganizationalEntity] = None,
        licenses: Optional[Iterable[License]] = None,
        properties: Optional[Iterable[Property]] = None,
        timestamp: Optional[datetime] = None,
        manufacturer: Optional[OrganizationalEntity] = None,
        # Deprecated as of v1.6
        manufacture: Optional[OrganizationalEntity] = None,
    ) -> None:
>>>>>>> 51ce89f0
        self.timestamp = timestamp or _get_now_utc()
        self.tools = tools or ToolsRepository()  # type:ignore[assignment]
        self.authors = authors or []  # type:ignore[assignment]
        self.component = component
        self.supplier = supplier
        self.licenses = licenses or []  # type:ignore[assignment]
        self.properties = properties or []  # type:ignore[assignment]
        self.manufacturer = manufacturer

        self.manufacture = manufacture
        if manufacture:
            warn(
                '`bom.metadata.manufacture` is deprecated from CycloneDX v1.6 onwards. '
                'Please use `bom.metadata.component.manufacturer` instead.',
                DeprecationWarning)

        if not tools:
            self.tools.add(ThisTool)

    @property
    @serializable.type_mapping(serializable.helpers.XsdDateTime)
    @serializable.xml_sequence(1)
    def timestamp(self) -> datetime:
        """
        The date and time (in UTC) when this BomMetaData was created.

        Returns:
            `datetime` instance in UTC timezone
        """
        return self._timestamp

    @timestamp.setter
    def timestamp(self, timestamp: datetime) -> None:
        self._timestamp = timestamp

    # @property
    # ...
    # @serializable.view(SchemaVersion1Dot5)
    # @serializable.xml_sequence(2)
    # def lifecycles(self) -> ...:
    #    ... # TODO since CDX1.5
    #
    # @lifecycles.setter
    # def lifecycles(self, ...) -> None:
    #    ... # TODO since CDX1.5

    @property
    @serializable.type_mapping(ToolsRepositoryHelper)
    @serializable.xml_array(serializable.XmlArraySerializationType.NESTED, 'tool')
    @serializable.xml_sequence(3)
    def tools(self) -> ToolsRepository:
        """
        Tools used to create this BOM.

        Returns:
            `ToolsRepository` objects.
        """
        return self._tools

    @tools.setter
    def tools(self, tools: Union[Iterable[Tool], ToolsRepository]) -> None:
        if isinstance(tools, ToolsRepository):
            self._tools = tools
        else:
            self._tools = ToolsRepository(tools=tools)

    @property
    @serializable.xml_array(serializable.XmlArraySerializationType.NESTED, 'author')
    @serializable.xml_sequence(4)
    def authors(self) -> 'SortedSet[OrganizationalContact]':
        """
        The person(s) who created the BOM.

        Authors are common in BOMs created through manual processes.

        BOMs created through automated means may not have authors.

        Returns:
            Set of `OrganizationalContact`
        """
        return self._authors

    @authors.setter
    def authors(self, authors: Iterable[OrganizationalContact]) -> None:
        self._authors = SortedSet(authors)

    @property
    @serializable.xml_sequence(5)
    def component(self) -> Optional[Component]:
        """
        The (optional) component that the BOM describes.

        Returns:
            `cyclonedx.model.component.Component` instance for this Bom Metadata.
        """
        return self._component

    @component.setter
    def component(self, component: Component) -> None:
        """
        The (optional) component that the BOM describes.

        Args:
            component
                `cyclonedx.model.component.Component` instance to add to this Bom Metadata.

        Returns:
            None
        """
        self._component = component

    @property
    @serializable.view(SchemaVersion1Dot2)
    @serializable.view(SchemaVersion1Dot3)
    @serializable.view(SchemaVersion1Dot4)
    @serializable.view(SchemaVersion1Dot5)
    @serializable.view(SchemaVersion1Dot6)
    @serializable.xml_sequence(6)
    def manufacture(self) -> Optional[OrganizationalEntity]:
        """
        The organization that manufactured the component that the BOM describes.

        Returns:
            `OrganizationalEntity` if set else `None`
        """
        return self._manufacture

    @manufacture.setter
    def manufacture(self, manufacture: Optional[OrganizationalEntity]) -> None:
        """
        @todo Based on https://github.com/CycloneDX/specification/issues/346,
              we should set this data on `.component.manufacturer`.
        """
        self._manufacture = manufacture

    @property
    @serializable.view(SchemaVersion1Dot6)
    @serializable.xml_sequence(7)
    def manufacturer(self) -> Optional[OrganizationalEntity]:
        """
        The organization that created the BOM.
        Manufacturer is common in BOMs created through automated processes. BOMs created through manual means may have
        `@.authors` instead.

        Returns:
            `OrganizationalEntity` if set else `None`
        """
        return self._manufacturer

    @manufacturer.setter
    def manufacturer(self, manufacturer: Optional[OrganizationalEntity]) -> None:
        self._manufacturer = manufacturer

    @property
    @serializable.xml_sequence(8)
    def supplier(self) -> Optional[OrganizationalEntity]:
        """
        The organization that supplied the component that the BOM describes.

        The supplier may often be the manufacturer, but may also be a distributor or repackager.

        Returns:
            `OrganizationalEntity` if set else `None`
        """
        return self._supplier

    @supplier.setter
    def supplier(self, supplier: Optional[OrganizationalEntity]) -> None:
        self._supplier = supplier

    @property
    @serializable.view(SchemaVersion1Dot3)
    @serializable.view(SchemaVersion1Dot4)
    @serializable.view(SchemaVersion1Dot5)
    @serializable.view(SchemaVersion1Dot6)
    @serializable.type_mapping(LicenseRepositoryHelper)
    @serializable.xml_sequence(9)
    def licenses(self) -> LicenseRepository:
        """
        A optional list of statements about how this BOM is licensed.

        Returns:
            Set of `LicenseChoice`
        """
        return self._licenses

    @licenses.setter
    def licenses(self, licenses: Iterable[License]) -> None:
        self._licenses = LicenseRepository(licenses)

    @property
    @serializable.view(SchemaVersion1Dot3)
    @serializable.view(SchemaVersion1Dot4)
    @serializable.view(SchemaVersion1Dot5)
    @serializable.view(SchemaVersion1Dot6)
    @serializable.xml_array(serializable.XmlArraySerializationType.NESTED, 'property')
    @serializable.xml_sequence(10)
    def properties(self) -> 'SortedSet[Property]':
        """
        Provides the ability to document properties in a key/value store. This provides flexibility to include data not
        officially supported in the standard without having to use additional namespaces or create extensions.

        Property names of interest to the general public are encouraged to be registered in the CycloneDX Property
        Taxonomy - https://github.com/CycloneDX/cyclonedx-property-taxonomy. Formal registration is OPTIONAL.

        Return:
            Set of `Property`
        """
        return self._properties

    @properties.setter
    def properties(self, properties: Iterable[Property]) -> None:
        self._properties = SortedSet(properties)

    def __eq__(self, other: object) -> bool:
        if isinstance(other, BomMetaData):
            return hash(other) == hash(self)
        return False

    def __hash__(self) -> int:
        return hash((
            tuple(self.authors), self.component, tuple(self.licenses), self.manufacture, tuple(self.properties),
            self.supplier, self.timestamp, tuple(self.tools), self.manufacturer,
        ))

    def __repr__(self) -> str:
        return f'<BomMetaData timestamp={self.timestamp}, component={self.component}>'


@serializable.serializable_class(ignore_during_deserialization=['$schema', 'bom_format', 'spec_version'])
class Bom:
    """
    This is our internal representation of a bill-of-materials (BOM).

    Once you have an instance of `cyclonedx.model.bom.Bom`, you can pass this to an instance of
    `cyclonedx.output.BaseOutput` to produce a CycloneDX document according to a specific schema version and format.
    """

    def __init__(
        self, *,
        components: Optional[Iterable[Component]] = None,
        services: Optional[Iterable[Service]] = None,
        external_references: Optional[Iterable[ExternalReference]] = None,
        serial_number: Optional[UUID] = None,
        version: int = 1,
        metadata: Optional[BomMetaData] = None,
        dependencies: Optional[Iterable[Dependency]] = None,
        vulnerabilities: Optional[Iterable[Vulnerability]] = None,
        properties: Optional[Iterable[Property]] = None,
    ) -> None:
        """
        Create a new Bom that you can manually/programmatically add data to later.

        Returns:
            New, empty `cyclonedx.model.bom.Bom` instance.
        """
        self.serial_number = serial_number or uuid4()
        self.version = version
        self.metadata = metadata or BomMetaData()
        self.components = components or []  # type:ignore[assignment]
        self.services = services or []  # type:ignore[assignment]
        self.external_references = external_references or []  # type:ignore[assignment]
        self.vulnerabilities = vulnerabilities or []  # type:ignore[assignment]
        self.dependencies = dependencies or []  # type:ignore[assignment]
        self.properties = properties or []  # type:ignore[assignment]

    @property
    @serializable.type_mapping(UrnUuidHelper)
    @serializable.view(SchemaVersion1Dot1)
    @serializable.view(SchemaVersion1Dot2)
    @serializable.view(SchemaVersion1Dot3)
    @serializable.view(SchemaVersion1Dot4)
    @serializable.view(SchemaVersion1Dot5)
    @serializable.view(SchemaVersion1Dot6)
    @serializable.xml_attribute()
    def serial_number(self) -> UUID:
        """
        Unique UUID for this BOM

        Returns:
            `UUID` instance
            `UUID` instance
        """
        return self._serial_number

    @serial_number.setter
    def serial_number(self, serial_number: UUID) -> None:
        self._serial_number = serial_number

    @property
    @serializable.xml_attribute()
    def version(self) -> int:
        return self._version

    @version.setter
    def version(self, version: int) -> None:
        self._version = version

    @property
    @serializable.view(SchemaVersion1Dot2)
    @serializable.view(SchemaVersion1Dot3)
    @serializable.view(SchemaVersion1Dot4)
    @serializable.view(SchemaVersion1Dot5)
    @serializable.view(SchemaVersion1Dot6)
    @serializable.xml_sequence(10)
    def metadata(self) -> BomMetaData:
        """
        Get our internal metadata object for this Bom.

        Returns:
            Metadata object instance for this Bom.

        .. note::
            See the CycloneDX Schema for Bom metadata: https://cyclonedx.org/docs/1.3/#type_metadata
        """
        return self._metadata

    @metadata.setter
    def metadata(self, metadata: BomMetaData) -> None:
        self._metadata = metadata

    @property
    @serializable.include_none(SchemaVersion1Dot0)
    @serializable.include_none(SchemaVersion1Dot1)
    @serializable.xml_array(serializable.XmlArraySerializationType.NESTED, 'component')
    @serializable.xml_sequence(20)
    def components(self) -> 'SortedSet[Component]':
        """
        Get all the Components currently in this Bom.

        Returns:
             Set of `Component` in this Bom
        """
        return self._components

    @components.setter
    def components(self, components: Iterable[Component]) -> None:
        self._components = SortedSet(components)

    @property
    @serializable.view(SchemaVersion1Dot2)
    @serializable.view(SchemaVersion1Dot3)
    @serializable.view(SchemaVersion1Dot4)
    @serializable.view(SchemaVersion1Dot5)
    @serializable.view(SchemaVersion1Dot6)
    @serializable.xml_array(serializable.XmlArraySerializationType.NESTED, 'service')
    @serializable.xml_sequence(30)
    def services(self) -> 'SortedSet[Service]':
        """
        Get all the Services currently in this Bom.

        Returns:
             Set of `Service` in this BOM
        """
        return self._services

    @services.setter
    def services(self, services: Iterable[Service]) -> None:
        self._services = SortedSet(services)

    @property
    @serializable.view(SchemaVersion1Dot1)
    @serializable.view(SchemaVersion1Dot2)
    @serializable.view(SchemaVersion1Dot3)
    @serializable.view(SchemaVersion1Dot4)
    @serializable.view(SchemaVersion1Dot5)
    @serializable.view(SchemaVersion1Dot6)
    @serializable.xml_array(serializable.XmlArraySerializationType.NESTED, 'reference')
    @serializable.xml_sequence(40)
    def external_references(self) -> 'SortedSet[ExternalReference]':
        """
        Provides the ability to document external references related to the BOM or to the project the BOM describes.

        Returns:
            Set of `ExternalReference`
        """
        return self._external_references

    @external_references.setter
    def external_references(self, external_references: Iterable[ExternalReference]) -> None:
        self._external_references = SortedSet(external_references)

    @property
    @serializable.view(SchemaVersion1Dot2)
    @serializable.view(SchemaVersion1Dot3)
    @serializable.view(SchemaVersion1Dot4)
    @serializable.view(SchemaVersion1Dot5)
    @serializable.view(SchemaVersion1Dot6)
    @serializable.xml_array(serializable.XmlArraySerializationType.NESTED, 'dependency')
    @serializable.xml_sequence(50)
    def dependencies(self) -> 'SortedSet[Dependency]':
        return self._dependencies

    @dependencies.setter
    def dependencies(self, dependencies: Iterable[Dependency]) -> None:
        self._dependencies = SortedSet(dependencies)

    # @property
    # ...
    # @serializable.view(SchemaVersion1Dot3)
    # @serializable.view(SchemaVersion1Dot4)
    # @serializable.view(SchemaVersion1Dot5)
    # @serializable.xml_sequence(6)
    # def compositions(self) -> ...:
    #     ...  # TODO Since CDX 1.3
    #
    # @compositions.setter
    # def compositions(self, ...) -> None:
    #     ...  # TODO Since CDX 1.3

    @property
    # @serializable.view(SchemaVersion1Dot3) @todo: Update py-serializable to support view by OutputFormat filtering
    # @serializable.view(SchemaVersion1Dot4) @todo: Update py-serializable to support view by OutputFormat filtering
    @serializable.view(SchemaVersion1Dot5)
    @serializable.view(SchemaVersion1Dot6)
    @serializable.xml_array(serializable.XmlArraySerializationType.NESTED, 'property')
    @serializable.xml_sequence(70)
    def properties(self) -> 'SortedSet[Property]':
        """
        Provides the ability to document properties in a name/value store. This provides flexibility to include data
        not officially supported in the standard without having to use additional namespaces or create extensions.
        Property names of interest to the general public are encouraged to be registered in the CycloneDX Property
        Taxonomy - https://github.com/CycloneDX/cyclonedx-property-taxonomy. Formal registration is OPTIONAL.

        Return:
            Set of `Property`
        """
        return self._properties

    @properties.setter
    def properties(self, properties: Iterable[Property]) -> None:
        self._properties = SortedSet(properties)

    @property
    @serializable.view(SchemaVersion1Dot4)
    @serializable.view(SchemaVersion1Dot5)
    @serializable.view(SchemaVersion1Dot6)
    @serializable.xml_array(serializable.XmlArraySerializationType.NESTED, 'vulnerability')
    @serializable.xml_sequence(80)
    def vulnerabilities(self) -> 'SortedSet[Vulnerability]':
        """
        Get all the Vulnerabilities in this BOM.

        Returns:
             Set of `Vulnerability`
        """
        return self._vulnerabilities

    @vulnerabilities.setter
    def vulnerabilities(self, vulnerabilities: Iterable[Vulnerability]) -> None:
        self._vulnerabilities = SortedSet(vulnerabilities)

    # @property
    # ...
    # @serializable.view(SchemaVersion1Dot5)
    # @serializable.xml_sequence(9)
    # def annotations(self) -> ...:
    #     ... # TODO Since CDX 1.5
    #
    # @annotations.setter
    # def annotations(self, ...) -> None:
    #     ...  # TODO Since CDX 1.5

    # @property
    # ...
    # @serializable.view(SchemaVersion1Dot5)
    # @formulation.xml_sequence(10)
    # def formulation(self) -> ...:
    #     ... # TODO Since CDX 1.5
    #
    # @formulation.setter
    # def formulation(self, ...) -> None:
    #     ...  # TODO Since CDX 1.5

    def get_component_by_purl(self, purl: Optional['PackageURL']) -> Optional[Component]:
        """
        Get a Component already in the Bom by its PURL

        Args:
             purl:
                An instance of `packageurl.PackageURL` to look and find `Component`.

        Returns:
            `Component` or `None`
        """
        if purl:
            found = [x for x in self.components if x.purl == purl]
            if len(found) == 1:
                return found[0]

        return None

    def get_urn_uuid(self) -> str:
        """
        Get the unique reference for this Bom.

        Returns:
            URN formatted UUID that uniquely identified this Bom instance.
        """
        return self.serial_number.urn

    def has_component(self, component: Component) -> bool:
        """
        Check whether this Bom contains the provided Component.

        Args:
            component:
                The instance of `cyclonedx.model.component.Component` to check if this Bom contains.

        Returns:
            `bool` - `True` if the supplied Component is part of this Bom, `False` otherwise.
        """
        return component in self.components

    def _get_all_components(self) -> Generator[Component, None, None]:
        if self.metadata.component:
            yield from self.metadata.component.get_all_nested_components(include_self=True)
        for c in self.components:
            yield from c.get_all_nested_components(include_self=True)

    def get_vulnerabilities_for_bom_ref(self, bom_ref: BomRef) -> 'SortedSet[Vulnerability]':
        """
        Get all known Vulnerabilities that affect the supplied bom_ref.

        Args:
            bom_ref: `BomRef`

        Returns:
            `SortedSet` of `Vulnerability`
        """

        vulnerabilities: SortedSet[Vulnerability] = SortedSet()
        for v in self.vulnerabilities:
            for target in v.affects:
                if target.ref == bom_ref.value:
                    vulnerabilities.add(v)
        return vulnerabilities

    def has_vulnerabilities(self) -> bool:
        """
        Check whether this Bom has any declared vulnerabilities.

        Returns:
            `bool` - `True` if this Bom has at least one Vulnerability, `False` otherwise.
        """
        return bool(self.vulnerabilities)

    def register_dependency(self, target: Dependable, depends_on: Optional[Iterable[Dependable]] = None) -> None:
        _d = next(filter(lambda _d: _d.ref == target.bom_ref, self.dependencies), None)
        if _d:
            # Dependency Target already registered - but it might have new dependencies to add
            if depends_on:
                _d.dependencies.update(map(lambda _d: Dependency(ref=_d.bom_ref), depends_on))
        else:
            # First time we are seeing this target as a Dependency
            self._dependencies.add(Dependency(
                ref=target.bom_ref,
                dependencies=map(lambda _dep: Dependency(ref=_dep.bom_ref), depends_on) if depends_on else []
            ))

        if depends_on:
            # Ensure dependents are registered with no further dependents in the DependencyGraph
            for _d2 in depends_on:
                self.register_dependency(target=_d2, depends_on=None)

    def urn(self) -> str:
        return f'urn:cdx:{self.serial_number}/{self.version}'

    def validate(self) -> bool:
        """
        Perform data-model level validations to make sure we have some known data integrity prior to attempting output
        of this `Bom`

        Returns:
             `bool`
        """
        # 0. Make sure all Dependable have a Dependency entry
        if self.metadata.component:
            self.register_dependency(target=self.metadata.component)
        for _c in self.components:
            self.register_dependency(target=_c)
        for _s in self.services:
            self.register_dependency(target=_s)

        # 1. Make sure dependencies are all in this Bom.
        component_bom_refs = set(map(lambda c: c.bom_ref, self._get_all_components())) | set(
            map(lambda s: s.bom_ref, self.services))
        dependency_bom_refs = set(chain(
            (d.ref for d in self.dependencies),
            chain.from_iterable(d.dependencies_as_bom_refs() for d in self.dependencies)
        ))
        dependency_diff = dependency_bom_refs - component_bom_refs
        if len(dependency_diff) > 0:
            raise UnknownComponentDependencyException(
                'One or more Components have Dependency references to Components/Services that are not known in this '
                f'BOM. They are: {dependency_diff}')

        # 2. if root component is set: dependencies should exist for the Component this BOM is describing
        if self.metadata.component and not any(map(
            lambda d: d.ref == self.metadata.component.bom_ref and len(d.dependencies) > 0,  # type: ignore[union-attr]
            self.dependencies
        )):
            warn(
                f'The Component this BOM is describing {self.metadata.component.purl} has no defined dependencies '
                'which means the Dependency Graph is incomplete - you should add direct dependencies to this '
                '"root" Component to complete the Dependency Graph data.',
                category=UserWarning, stacklevel=1
            )

        # 3. If a LicenseExpression is set, then there must be no other license.
        # see https://github.com/CycloneDX/specification/pull/205
        elem: Union[BomMetaData, Component, Service]
        for elem in chain(  # type: ignore[assignment]
            [self.metadata],
            self.metadata.component.get_all_nested_components(include_self=True) if self.metadata.component else [],
            chain.from_iterable(c.get_all_nested_components(include_self=True) for c in self.components),
            self.services
        ):
            if len(elem.licenses) > 1 and any(isinstance(li, LicenseExpression) for li in elem.licenses):
                raise LicenseExpressionAlongWithOthersException(
                    f'Found LicenseExpression along with others licenses in: {elem!r}')

        return True

    def __eq__(self, other: object) -> bool:
        if isinstance(other, Bom):
            return hash(other) == hash(self)
        return False

    def __hash__(self) -> int:
        return hash((
            self.serial_number, self.version, self.metadata, tuple(self.components), tuple(self.services),
            tuple(self.external_references), tuple(self.dependencies), tuple(self.properties),
            tuple(self.vulnerabilities),
        ))

    def __repr__(self) -> str:
        return f'<Bom uuid={self.serial_number}, hash={hash(self)}>'<|MERGE_RESOLUTION|>--- conflicted
+++ resolved
@@ -60,20 +60,9 @@
         See the CycloneDX Schema for Bom metadata: https://cyclonedx.org/docs/1.5/#type_metadata
     """
 
-<<<<<<< HEAD
-    def __init__(self, *, tools: Optional[Union[Iterable[Tool], ToolsRepository]] = None,
-                 authors: Optional[Iterable[OrganizationalContact]] = None, component: Optional[Component] = None,
-                 supplier: Optional[OrganizationalEntity] = None,
-                 licenses: Optional[Iterable[License]] = None,
-                 properties: Optional[Iterable[Property]] = None,
-                 timestamp: Optional[datetime] = None,
-                 manufacturer: Optional[OrganizationalEntity] = None,
-                 # Deprecated as of v1.6
-                 manufacture: Optional[OrganizationalEntity] = None) -> None:
-=======
     def __init__(
         self, *,
-        tools: Optional[Iterable[Tool]] = None,
+        tools: Optional[Union[Iterable[Tool], ToolsRepository]] = None,
         authors: Optional[Iterable[OrganizationalContact]] = None,
         component: Optional[Component] = None,
         supplier: Optional[OrganizationalEntity] = None,
@@ -84,7 +73,6 @@
         # Deprecated as of v1.6
         manufacture: Optional[OrganizationalEntity] = None,
     ) -> None:
->>>>>>> 51ce89f0
         self.timestamp = timestamp or _get_now_utc()
         self.tools = tools or ToolsRepository()  # type:ignore[assignment]
         self.authors = authors or []  # type:ignore[assignment]
