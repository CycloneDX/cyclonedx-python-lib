# This file is part of CycloneDX Python Lib
#
# Licensed under the Apache License, Version 2.0 (the "License");
# you may not use this file except in compliance with the License.
# You may obtain a copy of the License at
#
#     http://www.apache.org/licenses/LICENSE-2.0
#
# Unless required by applicable law or agreed to in writing, software
# distributed under the License is distributed on an "AS IS" BASIS,
# WITHOUT WARRANTIES OR CONDITIONS OF ANY KIND, either express or implied.
# See the License for the specific language governing permissions and
# limitations under the License.
#
# SPDX-License-Identifier: Apache-2.0
# Copyright (c) OWASP Foundation. All Rights Reserved.


from datetime import datetime
from itertools import chain
from typing import TYPE_CHECKING, Generator, Iterable, Optional, Union
from uuid import UUID, uuid4
from warnings import warn

import serializable
from sortedcontainers import SortedSet

from .._internal.time import get_now_utc as _get_now_utc
from ..builder.this import this_component
from ..exception.model import LicenseExpressionAlongWithOthersException, UnknownComponentDependencyException
from ..schema.schema import (
    SchemaVersion1Dot0,
    SchemaVersion1Dot1,
    SchemaVersion1Dot2,
    SchemaVersion1Dot3,
    SchemaVersion1Dot4,
    SchemaVersion1Dot5,
    SchemaVersion1Dot6,
)
from ..serialization import LicenseRepositoryHelper, UrnUuidHelper
from . import ExternalReference, Property
from .bom_ref import BomRef
from .component import Component
from .contact import OrganizationalContact, OrganizationalEntity
from .dependency import Dependable, Dependency
from .license import License, LicenseExpression, LicenseRepository
from .service import Service
from .tool import Tool, ToolsRepository, _ToolsRepositoryHelper
from .vulnerability import Vulnerability

if TYPE_CHECKING:  # pragma: no cover
    from packageurl import PackageURL


@serializable.serializable_class
class BomMetaData:
    """
    This is our internal representation of the metadata complex type within the CycloneDX standard.

    .. note::
        See the CycloneDX Schema for Bom metadata: https://cyclonedx.org/docs/1.5/#type_metadata
    """

    def __init__(
        self, *,
        tools: Optional[Union[Iterable[Tool], ToolsRepository]] = None,
        authors: Optional[Iterable[OrganizationalContact]] = None,
        component: Optional[Component] = None,
        supplier: Optional[OrganizationalEntity] = None,
        licenses: Optional[Iterable[License]] = None,
        properties: Optional[Iterable[Property]] = None,
        timestamp: Optional[datetime] = None,
        manufacturer: Optional[OrganizationalEntity] = None,
        # Deprecated as of v1.6
        manufacture: Optional[OrganizationalEntity] = None,
    ) -> None:
        self.timestamp = timestamp or _get_now_utc()
        self.tools = tools or []  # type:ignore[assignment]
        self.authors = authors or []  # type:ignore[assignment]
        self.component = component
        self.supplier = supplier
        self.licenses = licenses or []  # type:ignore[assignment]
        self.properties = properties or []  # type:ignore[assignment]
        self.manufacturer = manufacturer

        self.manufacture = manufacture
        if manufacture:
            warn(
                '`bom.metadata.manufacture` is deprecated from CycloneDX v1.6 onwards. '
                'Please use `bom.metadata.component.manufacturer` instead.',
                DeprecationWarning)

<<<<<<< HEAD
        if not tools:
            self.tools.components.add(this_component())

=======
>>>>>>> 0172564d
    @property
    @serializable.type_mapping(serializable.helpers.XsdDateTime)
    @serializable.xml_sequence(1)
    def timestamp(self) -> datetime:
        """
        The date and time (in UTC) when this BomMetaData was created.

        Returns:
            `datetime` instance in UTC timezone
        """
        return self._timestamp

    @timestamp.setter
    def timestamp(self, timestamp: datetime) -> None:
        self._timestamp = timestamp

    # @property
    # ...
    # @serializable.view(SchemaVersion1Dot5)
    # @serializable.xml_sequence(2)
    # def lifecycles(self) -> ...:
    #    ... # TODO since CDX1.5
    #
    # @lifecycles.setter
    # def lifecycles(self, ...) -> None:
    #    ... # TODO since CDX1.5

    @property
    @serializable.type_mapping(_ToolsRepositoryHelper)
    @serializable.xml_sequence(3)
    def tools(self) -> ToolsRepository:
        """
        Tools used to create this BOM.

        Returns:
            `ToolsRepository` objects.
        """
        return self._tools

    @tools.setter
    def tools(self, tools: Union[Iterable[Tool], ToolsRepository]) -> None:
        self._tools = tools \
            if isinstance(tools, ToolsRepository) \
            else ToolsRepository(tools=tools)

    @property
    @serializable.xml_array(serializable.XmlArraySerializationType.NESTED, 'author')
    @serializable.xml_sequence(4)
    def authors(self) -> 'SortedSet[OrganizationalContact]':
        """
        The person(s) who created the BOM.

        Authors are common in BOMs created through manual processes.

        BOMs created through automated means may not have authors.

        Returns:
            Set of `OrganizationalContact`
        """
        return self._authors

    @authors.setter
    def authors(self, authors: Iterable[OrganizationalContact]) -> None:
        self._authors = SortedSet(authors)

    @property
    @serializable.xml_sequence(5)
    def component(self) -> Optional[Component]:
        """
        The (optional) component that the BOM describes.

        Returns:
            `cyclonedx.model.component.Component` instance for this Bom Metadata.
        """
        return self._component

    @component.setter
    def component(self, component: Component) -> None:
        """
        The (optional) component that the BOM describes.

        Args:
            component
                `cyclonedx.model.component.Component` instance to add to this Bom Metadata.

        Returns:
            None
        """
        self._component = component

    @property
    @serializable.view(SchemaVersion1Dot2)
    @serializable.view(SchemaVersion1Dot3)
    @serializable.view(SchemaVersion1Dot4)
    @serializable.view(SchemaVersion1Dot5)
    @serializable.view(SchemaVersion1Dot6)
    @serializable.xml_sequence(6)
    def manufacture(self) -> Optional[OrganizationalEntity]:
        """
        The organization that manufactured the component that the BOM describes.

        Returns:
            `OrganizationalEntity` if set else `None`
        """
        return self._manufacture

    @manufacture.setter
    def manufacture(self, manufacture: Optional[OrganizationalEntity]) -> None:
        """
        @todo Based on https://github.com/CycloneDX/specification/issues/346,
              we should set this data on `.component.manufacturer`.
        """
        self._manufacture = manufacture

    @property
    @serializable.view(SchemaVersion1Dot6)
    @serializable.xml_sequence(7)
    def manufacturer(self) -> Optional[OrganizationalEntity]:
        """
        The organization that created the BOM.
        Manufacturer is common in BOMs created through automated processes. BOMs created through manual means may have
        `@.authors` instead.

        Returns:
            `OrganizationalEntity` if set else `None`
        """
        return self._manufacturer

    @manufacturer.setter
    def manufacturer(self, manufacturer: Optional[OrganizationalEntity]) -> None:
        self._manufacturer = manufacturer

    @property
    @serializable.xml_sequence(8)
    def supplier(self) -> Optional[OrganizationalEntity]:
        """
        The organization that supplied the component that the BOM describes.

        The supplier may often be the manufacturer, but may also be a distributor or repackager.

        Returns:
            `OrganizationalEntity` if set else `None`
        """
        return self._supplier

    @supplier.setter
    def supplier(self, supplier: Optional[OrganizationalEntity]) -> None:
        self._supplier = supplier

    @property
    @serializable.view(SchemaVersion1Dot3)
    @serializable.view(SchemaVersion1Dot4)
    @serializable.view(SchemaVersion1Dot5)
    @serializable.view(SchemaVersion1Dot6)
    @serializable.type_mapping(LicenseRepositoryHelper)
    @serializable.xml_sequence(9)
    def licenses(self) -> LicenseRepository:
        """
        A optional list of statements about how this BOM is licensed.

        Returns:
            Set of `LicenseChoice`
        """
        return self._licenses

    @licenses.setter
    def licenses(self, licenses: Iterable[License]) -> None:
        self._licenses = LicenseRepository(licenses)

    @property
    @serializable.view(SchemaVersion1Dot3)
    @serializable.view(SchemaVersion1Dot4)
    @serializable.view(SchemaVersion1Dot5)
    @serializable.view(SchemaVersion1Dot6)
    @serializable.xml_array(serializable.XmlArraySerializationType.NESTED, 'property')
    @serializable.xml_sequence(10)
    def properties(self) -> 'SortedSet[Property]':
        """
        Provides the ability to document properties in a key/value store. This provides flexibility to include data not
        officially supported in the standard without having to use additional namespaces or create extensions.

        Property names of interest to the general public are encouraged to be registered in the CycloneDX Property
        Taxonomy - https://github.com/CycloneDX/cyclonedx-property-taxonomy. Formal registration is OPTIONAL.

        Return:
            Set of `Property`
        """
        return self._properties

    @properties.setter
    def properties(self, properties: Iterable[Property]) -> None:
        self._properties = SortedSet(properties)

    def __eq__(self, other: object) -> bool:
        if isinstance(other, BomMetaData):
            return hash(other) == hash(self)
        return False

    def __hash__(self) -> int:
        return hash((
            tuple(self.authors), self.component, tuple(self.licenses), self.manufacture, tuple(self.properties),
            self.supplier, self.timestamp, self.tools, self.manufacturer,
        ))

    def __repr__(self) -> str:
        return f'<BomMetaData timestamp={self.timestamp}, component={self.component}>'


@serializable.serializable_class(ignore_during_deserialization=['$schema', 'bom_format', 'spec_version'])
class Bom:
    """
    This is our internal representation of a bill-of-materials (BOM).

    Once you have an instance of `cyclonedx.model.bom.Bom`, you can pass this to an instance of
    `cyclonedx.output.BaseOutput` to produce a CycloneDX document according to a specific schema version and format.
    """

    def __init__(
        self, *,
        components: Optional[Iterable[Component]] = None,
        services: Optional[Iterable[Service]] = None,
        external_references: Optional[Iterable[ExternalReference]] = None,
        serial_number: Optional[UUID] = None,
        version: int = 1,
        metadata: Optional[BomMetaData] = None,
        dependencies: Optional[Iterable[Dependency]] = None,
        vulnerabilities: Optional[Iterable[Vulnerability]] = None,
        properties: Optional[Iterable[Property]] = None,
    ) -> None:
        """
        Create a new Bom that you can manually/programmatically add data to later.

        Returns:
            New, empty `cyclonedx.model.bom.Bom` instance.
        """
        self.serial_number = serial_number or uuid4()
        self.version = version
        self.metadata = metadata or BomMetaData()
        self.components = components or []  # type:ignore[assignment]
        self.services = services or []  # type:ignore[assignment]
        self.external_references = external_references or []  # type:ignore[assignment]
        self.vulnerabilities = vulnerabilities or []  # type:ignore[assignment]
        self.dependencies = dependencies or []  # type:ignore[assignment]
        self.properties = properties or []  # type:ignore[assignment]

    @property
    @serializable.type_mapping(UrnUuidHelper)
    @serializable.view(SchemaVersion1Dot1)
    @serializable.view(SchemaVersion1Dot2)
    @serializable.view(SchemaVersion1Dot3)
    @serializable.view(SchemaVersion1Dot4)
    @serializable.view(SchemaVersion1Dot5)
    @serializable.view(SchemaVersion1Dot6)
    @serializable.xml_attribute()
    def serial_number(self) -> UUID:
        """
        Unique UUID for this BOM

        Returns:
            `UUID` instance
            `UUID` instance
        """
        return self._serial_number

    @serial_number.setter
    def serial_number(self, serial_number: UUID) -> None:
        self._serial_number = serial_number

    @property
    @serializable.xml_attribute()
    def version(self) -> int:
        return self._version

    @version.setter
    def version(self, version: int) -> None:
        self._version = version

    @property
    @serializable.view(SchemaVersion1Dot2)
    @serializable.view(SchemaVersion1Dot3)
    @serializable.view(SchemaVersion1Dot4)
    @serializable.view(SchemaVersion1Dot5)
    @serializable.view(SchemaVersion1Dot6)
    @serializable.xml_sequence(10)
    def metadata(self) -> BomMetaData:
        """
        Get our internal metadata object for this Bom.

        Returns:
            Metadata object instance for this Bom.

        .. note::
            See the CycloneDX Schema for Bom metadata: https://cyclonedx.org/docs/1.3/#type_metadata
        """
        return self._metadata

    @metadata.setter
    def metadata(self, metadata: BomMetaData) -> None:
        self._metadata = metadata

    @property
    @serializable.include_none(SchemaVersion1Dot0)
    @serializable.include_none(SchemaVersion1Dot1)
    @serializable.xml_array(serializable.XmlArraySerializationType.NESTED, 'component')
    @serializable.xml_sequence(20)
    def components(self) -> 'SortedSet[Component]':
        """
        Get all the Components currently in this Bom.

        Returns:
             Set of `Component` in this Bom
        """
        return self._components

    @components.setter
    def components(self, components: Iterable[Component]) -> None:
        self._components = SortedSet(components)

    @property
    @serializable.view(SchemaVersion1Dot2)
    @serializable.view(SchemaVersion1Dot3)
    @serializable.view(SchemaVersion1Dot4)
    @serializable.view(SchemaVersion1Dot5)
    @serializable.view(SchemaVersion1Dot6)
    @serializable.xml_array(serializable.XmlArraySerializationType.NESTED, 'service')
    @serializable.xml_sequence(30)
    def services(self) -> 'SortedSet[Service]':
        """
        Get all the Services currently in this Bom.

        Returns:
             Set of `Service` in this BOM
        """
        return self._services

    @services.setter
    def services(self, services: Iterable[Service]) -> None:
        self._services = SortedSet(services)

    @property
    @serializable.view(SchemaVersion1Dot1)
    @serializable.view(SchemaVersion1Dot2)
    @serializable.view(SchemaVersion1Dot3)
    @serializable.view(SchemaVersion1Dot4)
    @serializable.view(SchemaVersion1Dot5)
    @serializable.view(SchemaVersion1Dot6)
    @serializable.xml_array(serializable.XmlArraySerializationType.NESTED, 'reference')
    @serializable.xml_sequence(40)
    def external_references(self) -> 'SortedSet[ExternalReference]':
        """
        Provides the ability to document external references related to the BOM or to the project the BOM describes.

        Returns:
            Set of `ExternalReference`
        """
        return self._external_references

    @external_references.setter
    def external_references(self, external_references: Iterable[ExternalReference]) -> None:
        self._external_references = SortedSet(external_references)

    @property
    @serializable.view(SchemaVersion1Dot2)
    @serializable.view(SchemaVersion1Dot3)
    @serializable.view(SchemaVersion1Dot4)
    @serializable.view(SchemaVersion1Dot5)
    @serializable.view(SchemaVersion1Dot6)
    @serializable.xml_array(serializable.XmlArraySerializationType.NESTED, 'dependency')
    @serializable.xml_sequence(50)
    def dependencies(self) -> 'SortedSet[Dependency]':
        return self._dependencies

    @dependencies.setter
    def dependencies(self, dependencies: Iterable[Dependency]) -> None:
        self._dependencies = SortedSet(dependencies)

    # @property
    # ...
    # @serializable.view(SchemaVersion1Dot3)
    # @serializable.view(SchemaVersion1Dot4)
    # @serializable.view(SchemaVersion1Dot5)
    # @serializable.xml_sequence(6)
    # def compositions(self) -> ...:
    #     ...  # TODO Since CDX 1.3
    #
    # @compositions.setter
    # def compositions(self, ...) -> None:
    #     ...  # TODO Since CDX 1.3

    @property
    # @serializable.view(SchemaVersion1Dot3) @todo: Update py-serializable to support view by OutputFormat filtering
    # @serializable.view(SchemaVersion1Dot4) @todo: Update py-serializable to support view by OutputFormat filtering
    @serializable.view(SchemaVersion1Dot5)
    @serializable.view(SchemaVersion1Dot6)
    @serializable.xml_array(serializable.XmlArraySerializationType.NESTED, 'property')
    @serializable.xml_sequence(70)
    def properties(self) -> 'SortedSet[Property]':
        """
        Provides the ability to document properties in a name/value store. This provides flexibility to include data
        not officially supported in the standard without having to use additional namespaces or create extensions.
        Property names of interest to the general public are encouraged to be registered in the CycloneDX Property
        Taxonomy - https://github.com/CycloneDX/cyclonedx-property-taxonomy. Formal registration is OPTIONAL.

        Return:
            Set of `Property`
        """
        return self._properties

    @properties.setter
    def properties(self, properties: Iterable[Property]) -> None:
        self._properties = SortedSet(properties)

    @property
    @serializable.view(SchemaVersion1Dot4)
    @serializable.view(SchemaVersion1Dot5)
    @serializable.view(SchemaVersion1Dot6)
    @serializable.xml_array(serializable.XmlArraySerializationType.NESTED, 'vulnerability')
    @serializable.xml_sequence(80)
    def vulnerabilities(self) -> 'SortedSet[Vulnerability]':
        """
        Get all the Vulnerabilities in this BOM.

        Returns:
             Set of `Vulnerability`
        """
        return self._vulnerabilities

    @vulnerabilities.setter
    def vulnerabilities(self, vulnerabilities: Iterable[Vulnerability]) -> None:
        self._vulnerabilities = SortedSet(vulnerabilities)

    # @property
    # ...
    # @serializable.view(SchemaVersion1Dot5)
    # @serializable.xml_sequence(9)
    # def annotations(self) -> ...:
    #     ... # TODO Since CDX 1.5
    #
    # @annotations.setter
    # def annotations(self, ...) -> None:
    #     ...  # TODO Since CDX 1.5

    # @property
    # ...
    # @serializable.view(SchemaVersion1Dot5)
    # @formulation.xml_sequence(10)
    # def formulation(self) -> ...:
    #     ... # TODO Since CDX 1.5
    #
    # @formulation.setter
    # def formulation(self, ...) -> None:
    #     ...  # TODO Since CDX 1.5

    def get_component_by_purl(self, purl: Optional['PackageURL']) -> Optional[Component]:
        """
        Get a Component already in the Bom by its PURL

        Args:
             purl:
                An instance of `packageurl.PackageURL` to look and find `Component`.

        Returns:
            `Component` or `None`
        """
        if purl:
            found = [x for x in self.components if x.purl == purl]
            if len(found) == 1:
                return found[0]

        return None

    def get_urn_uuid(self) -> str:
        """
        Get the unique reference for this Bom.

        Returns:
            URN formatted UUID that uniquely identified this Bom instance.
        """
        return self.serial_number.urn

    def has_component(self, component: Component) -> bool:
        """
        Check whether this Bom contains the provided Component.

        Args:
            component:
                The instance of `cyclonedx.model.component.Component` to check if this Bom contains.

        Returns:
            `bool` - `True` if the supplied Component is part of this Bom, `False` otherwise.
        """
        return component in self.components

    def _get_all_components(self) -> Generator[Component, None, None]:
        if self.metadata.component:
            yield from self.metadata.component.get_all_nested_components(include_self=True)
        for c in self.components:
            yield from c.get_all_nested_components(include_self=True)

    def get_vulnerabilities_for_bom_ref(self, bom_ref: BomRef) -> 'SortedSet[Vulnerability]':
        """
        Get all known Vulnerabilities that affect the supplied bom_ref.

        Args:
            bom_ref: `BomRef`

        Returns:
            `SortedSet` of `Vulnerability`
        """

        vulnerabilities: SortedSet[Vulnerability] = SortedSet()
        for v in self.vulnerabilities:
            for target in v.affects:
                if target.ref == bom_ref.value:
                    vulnerabilities.add(v)
        return vulnerabilities

    def has_vulnerabilities(self) -> bool:
        """
        Check whether this Bom has any declared vulnerabilities.

        Returns:
            `bool` - `True` if this Bom has at least one Vulnerability, `False` otherwise.
        """
        return bool(self.vulnerabilities)

    def register_dependency(self, target: Dependable, depends_on: Optional[Iterable[Dependable]] = None) -> None:
        _d = next(filter(lambda _d: _d.ref == target.bom_ref, self.dependencies), None)
        if _d:
            # Dependency Target already registered - but it might have new dependencies to add
            if depends_on:
                _d.dependencies.update(map(lambda _d: Dependency(ref=_d.bom_ref), depends_on))
        else:
            # First time we are seeing this target as a Dependency
            self._dependencies.add(Dependency(
                ref=target.bom_ref,
                dependencies=map(lambda _dep: Dependency(ref=_dep.bom_ref), depends_on) if depends_on else []
            ))

        if depends_on:
            # Ensure dependents are registered with no further dependents in the DependencyGraph
            for _d2 in depends_on:
                self.register_dependency(target=_d2, depends_on=None)

    def urn(self) -> str:
        return f'urn:cdx:{self.serial_number}/{self.version}'

    def validate(self) -> bool:
        """
        Perform data-model level validations to make sure we have some known data integrity prior to attempting output
        of this `Bom`

        Returns:
             `bool`
        """
        # 0. Make sure all Dependable have a Dependency entry
        if self.metadata.component:
            self.register_dependency(target=self.metadata.component)
        for _c in self.components:
            self.register_dependency(target=_c)
        for _s in self.services:
            self.register_dependency(target=_s)

        # 1. Make sure dependencies are all in this Bom.
        component_bom_refs = set(map(lambda c: c.bom_ref, self._get_all_components())) | set(
            map(lambda s: s.bom_ref, self.services))
        dependency_bom_refs = set(chain(
            (d.ref for d in self.dependencies),
            chain.from_iterable(d.dependencies_as_bom_refs() for d in self.dependencies)
        ))
        dependency_diff = dependency_bom_refs - component_bom_refs
        if len(dependency_diff) > 0:
            raise UnknownComponentDependencyException(
                'One or more Components have Dependency references to Components/Services that are not known in this '
                f'BOM. They are: {dependency_diff}')

        # 2. if root component is set: dependencies should exist for the Component this BOM is describing
        if self.metadata.component and not any(map(
            lambda d: d.ref == self.metadata.component.bom_ref and len(d.dependencies) > 0,  # type: ignore[union-attr]
            self.dependencies
        )):
            warn(
                f'The Component this BOM is describing {self.metadata.component.purl} has no defined dependencies '
                'which means the Dependency Graph is incomplete - you should add direct dependencies to this '
                '"root" Component to complete the Dependency Graph data.',
                category=UserWarning, stacklevel=1
            )

        # 3. If a LicenseExpression is set, then there must be no other license.
        # see https://github.com/CycloneDX/specification/pull/205
        elem: Union[BomMetaData, Component, Service]
        for elem in chain(  # type: ignore[assignment]
            [self.metadata],
            self.metadata.component.get_all_nested_components(include_self=True) if self.metadata.component else [],
            chain.from_iterable(c.get_all_nested_components(include_self=True) for c in self.components),
            self.services
        ):
            if len(elem.licenses) > 1 and any(isinstance(li, LicenseExpression) for li in elem.licenses):
                raise LicenseExpressionAlongWithOthersException(
                    f'Found LicenseExpression along with others licenses in: {elem!r}')

        return True

    def __eq__(self, other: object) -> bool:
        if isinstance(other, Bom):
            return hash(other) == hash(self)
        return False

    def __hash__(self) -> int:
        return hash((
            self.serial_number, self.version, self.metadata, tuple(self.components), tuple(self.services),
            tuple(self.external_references), tuple(self.dependencies), tuple(self.properties),
            tuple(self.vulnerabilities),
        ))

    def __repr__(self) -> str:
        return f'<Bom uuid={self.serial_number}, hash={hash(self)}>'<|MERGE_RESOLUTION|>--- conflicted
+++ resolved
@@ -26,7 +26,6 @@
 from sortedcontainers import SortedSet
 
 from .._internal.time import get_now_utc as _get_now_utc
-from ..builder.this import this_component
 from ..exception.model import LicenseExpressionAlongWithOthersException, UnknownComponentDependencyException
 from ..schema.schema import (
     SchemaVersion1Dot0,
@@ -90,12 +89,6 @@
                 'Please use `bom.metadata.component.manufacturer` instead.',
                 DeprecationWarning)
 
-<<<<<<< HEAD
-        if not tools:
-            self.tools.components.add(this_component())
-
-=======
->>>>>>> 0172564d
     @property
     @serializable.type_mapping(serializable.helpers.XsdDateTime)
     @serializable.xml_sequence(1)
