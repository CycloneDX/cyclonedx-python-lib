# encoding: utf-8

# This file is part of CycloneDX Python Lib
#
# Licensed under the Apache License, Version 2.0 (the "License");
# you may not use this file except in compliance with the License.
# You may obtain a copy of the License at
#
#     http://www.apache.org/licenses/LICENSE-2.0
#
# Unless required by applicable law or agreed to in writing, software
# distributed under the License is distributed on an "AS IS" BASIS,
# WITHOUT WARRANTIES OR CONDITIONS OF ANY KIND, either express or implied.
# See the License for the specific language governing permissions and
# limitations under the License.
#
# SPDX-License-Identifier: Apache-2.0
# Copyright (c) OWASP Foundation. All Rights Reserved.

import warnings
from datetime import datetime, timezone
from typing import Iterable, Optional, Set
from uuid import UUID, uuid4

from sortedcontainers import SortedSet

from ..exception.model import UnknownComponentDependencyException
from ..parser import BaseParser
from . import ExternalReference, LicenseChoice, OrganizationalContact, OrganizationalEntity, Property, ThisTool, Tool
from .bom_ref import BomRef
from .component import Component
from .service import Service
from .vulnerability import Vulnerability


class BomMetaData:
    """
    This is our internal representation of the metadata complex type within the CycloneDX standard.

    .. note::
        See the CycloneDX Schema for Bom metadata: https://cyclonedx.org/docs/1.4/#type_metadata
    """

    def __init__(self, *, tools: Optional[Iterable[Tool]] = None,
                 authors: Optional[Iterable[OrganizationalContact]] = None, component: Optional[Component] = None,
                 manufacture: Optional[OrganizationalEntity] = None,
                 supplier: Optional[OrganizationalEntity] = None,
                 licenses: Optional[Iterable[LicenseChoice]] = None,
                 properties: Optional[Iterable[Property]] = None) -> None:
        self.timestamp = datetime.now(tz=timezone.utc)
        self.tools = tools or []  # type: ignore
        self.authors = authors or []  # type: ignore
        self.component = component
        self.manufacture = manufacture
        self.supplier = supplier
        self.licenses = licenses or []  # type: ignore
        self.properties = properties or []  # type: ignore

        if not tools:
            self.tools.add(ThisTool)

    @property
    def timestamp(self) -> datetime:
        """
        The date and time (in UTC) when this BomMetaData was created.

        Returns:
            `datetime` instance in UTC timezone
        """
        return self._timestamp

    @timestamp.setter
    def timestamp(self, timestamp: datetime) -> None:
        self._timestamp = timestamp

    @property
    def tools(self) -> "SortedSet[Tool]":
        """
        Tools used to create this BOM.

        Returns:
            `Set` of `Tool` objects.
        """
        return self._tools

    @tools.setter
    def tools(self, tools: Iterable[Tool]) -> None:
        self._tools = SortedSet(tools)

    @property
    def authors(self) -> "SortedSet[OrganizationalContact]":
        """
        The person(s) who created the BOM.

        Authors are common in BOMs created through manual processes.

        BOMs created through automated means may not have authors.

        Returns:
            Set of `OrganizationalContact`
        """
        return self._authors

    @authors.setter
    def authors(self, authors: Iterable[OrganizationalContact]) -> None:
        self._authors = SortedSet(authors)

    @property
    def component(self) -> Optional[Component]:
        """
        The (optional) component that the BOM describes.

        Returns:
            `cyclonedx.model.component.Component` instance for this Bom Metadata.
        """
        return self._component

    @component.setter
    def component(self, component: Component) -> None:
        """
        The (optional) component that the BOM describes.

        Args:
            component
                `cyclonedx.model.component.Component` instance to add to this Bom Metadata.

        Returns:
            None
        """
        self._component = component

    @property
    def manufacture(self) -> Optional[OrganizationalEntity]:
        """
        The organization that manufactured the component that the BOM describes.

        Returns:
            `OrganizationalEntity` if set else `None`
        """
        return self._manufacture

    @manufacture.setter
    def manufacture(self, manufacture: Optional[OrganizationalEntity]) -> None:
        self._manufacture = manufacture

    @property
    def supplier(self) -> Optional[OrganizationalEntity]:
        """
        The organization that supplied the component that the BOM describes.

        The supplier may often be the manufacturer, but may also be a distributor or repackager.

        Returns:
            `OrganizationalEntity` if set else `None`
        """
        return self._supplier

    @supplier.setter
    def supplier(self, supplier: Optional[OrganizationalEntity]) -> None:
        self._supplier = supplier

    @property
    def licenses(self) -> "SortedSet[LicenseChoice]":
        """
        A optional list of statements about how this BOM is licensed.

        Returns:
            Set of `LicenseChoice`
        """
        return self._licenses

    @licenses.setter
    def licenses(self, licenses: Iterable[LicenseChoice]) -> None:
        self._licenses = SortedSet(licenses)

    @property
    def properties(self) -> "SortedSet[Property]":
        """
        Provides the ability to document properties in a key/value store. This provides flexibility to include data not
        officially supported in the standard without having to use additional namespaces or create extensions.

        Property names of interest to the general public are encouraged to be registered in the CycloneDX Property
        Taxonomy - https://github.com/CycloneDX/cyclonedx-property-taxonomy. Formal registration is OPTIONAL.

        Return:
            Set of `Property`
        """
        return self._properties

    @properties.setter
    def properties(self, properties: Iterable[Property]) -> None:
        self._properties = SortedSet(properties)

    def __eq__(self, other: object) -> bool:
        if isinstance(other, BomMetaData):
            return hash(other) == hash(self)
        return False

    def __hash__(self) -> int:
        return hash((
            self.timestamp, self.tools, self.component
        ))

    def __repr__(self) -> str:
        return f'<BomMetaData timestamp={self.timestamp.utcnow()}>'


class Bom:
    """
    This is our internal representation of a bill-of-materials (BOM).

    You can either create a `cyclonedx.model.bom.Bom` yourself programmatically, or generate a `cyclonedx.model.bom.Bom`
    from a `cyclonedx.parser.BaseParser` implementation.

    Once you have an instance of `cyclonedx.model.bom.Bom`, you can pass this to an instance of
    `cyclonedx.output.BaseOutput` to produce a CycloneDX document according to a specific schema version and format.
    """

    @staticmethod
    def from_parser(parser: BaseParser) -> 'Bom':
        """
        Create a Bom instance from a Parser object.

        Args:
            parser (`cyclonedx.parser.BaseParser`): A valid parser instance.

        Returns:
            `cyclonedx.model.bom.Bom`: A Bom instance that represents the valid data held in the supplied parser.
        """
        bom = Bom()
        bom.components.update(parser.get_components())
        return bom

    def __init__(self, *, components: Optional[Iterable[Component]] = None,
                 services: Optional[Iterable[Service]] = None,
                 external_references: Optional[Iterable[ExternalReference]] = None,
                 serial_number: Optional[UUID] = None, version: int = 1) -> None:
        """
        Create a new Bom that you can manually/programmatically add data to later.

        Returns:
            New, empty `cyclonedx.model.bom.Bom` instance.
        """
        self.uuid = serial_number or uuid4()
        self.metadata = BomMetaData()
        self.components = components or []  # type: ignore
        self.services = services or []  # type: ignore
        self.external_references = external_references or []  # type: ignore
        self.vulnerabilities = SortedSet()
        self.version = version

    @property
    def uuid(self) -> UUID:
        """
        Unique UUID for this BOM

        Returns:
            `UUID` instance
        """
        return self.__uuid

    @uuid.setter
    def uuid(self, uuid: UUID) -> None:
        self.__uuid = uuid

    @property
    def metadata(self) -> BomMetaData:
        """
        Get our internal metadata object for this Bom.

        Returns:
            Metadata object instance for this Bom.

        .. note::
            See the CycloneDX Schema for Bom metadata: https://cyclonedx.org/docs/1.3/#type_metadata
        """
        return self._metadata

    @metadata.setter
    def metadata(self, metadata: BomMetaData) -> None:
        self._metadata = metadata

    @property
    def components(self) -> "SortedSet[Component]":
        """
        Get all the Components currently in this Bom.

        Returns:
             Set of `Component` in this Bom
        """
        return self._components

    @components.setter
    def components(self, components: Iterable[Component]) -> None:
        self._components = SortedSet(components)

    def get_component_by_purl(self, purl: Optional[str]) -> Optional[Component]:
        """
        Get a Component already in the Bom by its PURL

        Args:
             purl:
                Package URL as a `str` to look and find `Component`

        Returns:
            `Component` or `None`
        """
        if purl:
            found = list(filter(lambda x: x.purl == purl, self.components))
            if len(found) == 1:
                return found[0]

        return None

    def get_urn_uuid(self) -> str:
        """
        Get the unique reference for this Bom.

        Returns:
            URN formatted UUID that uniquely identified this Bom instance.
        """
        return self.__uuid.urn

    def has_component(self, component: Component) -> bool:
        """
        Check whether this Bom contains the provided Component.

        Args:
            component:
                The instance of `cyclonedx.model.component.Component` to check if this Bom contains.

        Returns:
            `bool` - `True` if the supplied Component is part of this Bom, `False` otherwise.
        """
        return component in self.components

    @property
    def services(self) -> "SortedSet[Service]":
        """
        Get all the Services currently in this Bom.

        Returns:
             Set of `Service` in this BOM
        """
        return self._services

    @services.setter
    def services(self, services: Iterable[Service]) -> None:
        self._services = SortedSet(services)

    @property
    def external_references(self) -> "SortedSet[ExternalReference]":
        """
        Provides the ability to document external references related to the BOM or to the project the BOM describes.

        Returns:
            Set of `ExternalReference`
        """
        return self._external_references

    @external_references.setter
    def external_references(self, external_references: Iterable[ExternalReference]) -> None:
        self._external_references = SortedSet(external_references)

<<<<<<< HEAD
    def get_vulnerabilities_for_bom_ref(self, bom_ref: BomRef) -> "SortedSet[Vulnerability]":
        """
        Get all known Vulnerabilities that affect the supplied bom_ref.

        Args:
            bom_ref: `BomRef`

        Returns:
            `SortedSet` of `Vulnerability`
        """

        vulnerabilities: SortedSet[Vulnerability] = SortedSet()
        for v in self.vulnerabilities:
            for target in v.affects:
                if target.ref == bom_ref.value:
                    vulnerabilities.add(v)
        return vulnerabilities
=======
    def _get_all_components(self) -> Set[Component]:
        components: Set[Component] = set()
        if self.metadata.component:
            components.update(self.metadata.component.get_all_nested_components(include_self=True))

        for c in self.components:
            components.update(c.get_all_nested_components(include_self=True))

        return components
>>>>>>> b5695484

    def has_vulnerabilities(self) -> bool:
        """
        Check whether this Bom has any declared vulnerabilities.

        Returns:
            `bool` - `True` if this Bom has at least one Vulnerability, `False` otherwise.
        """
        return bool(self.vulnerabilities)

    @property
    def vulnerabilities(self) -> "SortedSet[Vulnerability]":
        """
        Get all the Vulnerabilities in this BOM.

        Returns:
             Set of `Vulnerability`
        """
        return self._vulnerabilities

    @vulnerabilities.setter
    def vulnerabilities(self, vulnerabilities: Iterable[Vulnerability]) -> None:
        self._vulnerabilities = SortedSet(vulnerabilities)

    @property
    def version(self) -> int:
        return self._version

    @version.setter
    def version(self, version: int) -> None:
        self._version = version

    def urn(self) -> str:
        return f'urn:cdx:{self.uuid}/{self.version}'

    def validate(self) -> bool:
        """
        Perform data-model level validations to make sure we have some known data integrity prior to attempting output
        of this `Bom`

        Returns:
             `bool`
        """

        # 1. Make sure dependencies are all in this Bom.
        all_bom_refs = set(map(lambda c: c.bom_ref, self._get_all_components())) | set(
            map(lambda s: s.bom_ref, self.services))

        all_dependency_bom_refs = set().union(*(c.dependencies for c in self.components))
        dependency_diff = all_dependency_bom_refs - all_bom_refs
        if len(dependency_diff) > 0:
            raise UnknownComponentDependencyException(
                f'One or more Components have Dependency references to Components/Services that are not known in this '
                f'BOM. They are: {dependency_diff}')

        # 2. Dependencies should exist for the Component this BOM is describing, if one is set
        if self.metadata.component and not self.metadata.component.dependencies:
            warnings.warn(
<<<<<<< HEAD
                f'The Component this BOM is describing {self.metadata.component.purl} has no defined dependencies '
                f'which means the Dependency Graph is incomplete - you should add direct dependencies to this Component'
                f'to complete the Dependency Graph data.',
=======
                f'The Component this BOM is describing (PURL={self.metadata.component.purl}) has no defined '
                f'dependencies which means the Dependency Graph is incomplete - you should add direct dependencies to '
                f'this Component to complete the Dependency Graph data.',
>>>>>>> b5695484
                UserWarning
            )

        return True

    def __eq__(self, other: object) -> bool:
        if isinstance(other, Bom):
            return hash(other) == hash(self)
        return False

    def __hash__(self) -> int:
        return hash((
            self.uuid, self.metadata, tuple(self.components), tuple(self.services), tuple(self.external_references)
        ))

    def __repr__(self) -> str:
        return f'<Bom uuid={self.uuid}>'<|MERGE_RESOLUTION|>--- conflicted
+++ resolved
@@ -362,7 +362,16 @@
     def external_references(self, external_references: Iterable[ExternalReference]) -> None:
         self._external_references = SortedSet(external_references)
 
-<<<<<<< HEAD
+    def _get_all_components(self) -> Set[Component]:
+        components: Set[Component] = set()
+        if self.metadata.component:
+            components.update(self.metadata.component.get_all_nested_components(include_self=True))
+
+        for c in self.components:
+            components.update(c.get_all_nested_components(include_self=True))
+
+        return components
+
     def get_vulnerabilities_for_bom_ref(self, bom_ref: BomRef) -> "SortedSet[Vulnerability]":
         """
         Get all known Vulnerabilities that affect the supplied bom_ref.
@@ -380,17 +389,6 @@
                 if target.ref == bom_ref.value:
                     vulnerabilities.add(v)
         return vulnerabilities
-=======
-    def _get_all_components(self) -> Set[Component]:
-        components: Set[Component] = set()
-        if self.metadata.component:
-            components.update(self.metadata.component.get_all_nested_components(include_self=True))
-
-        for c in self.components:
-            components.update(c.get_all_nested_components(include_self=True))
-
-        return components
->>>>>>> b5695484
 
     def has_vulnerabilities(self) -> bool:
         """
@@ -449,15 +447,9 @@
         # 2. Dependencies should exist for the Component this BOM is describing, if one is set
         if self.metadata.component and not self.metadata.component.dependencies:
             warnings.warn(
-<<<<<<< HEAD
                 f'The Component this BOM is describing {self.metadata.component.purl} has no defined dependencies '
                 f'which means the Dependency Graph is incomplete - you should add direct dependencies to this Component'
                 f'to complete the Dependency Graph data.',
-=======
-                f'The Component this BOM is describing (PURL={self.metadata.component.purl}) has no defined '
-                f'dependencies which means the Dependency Graph is incomplete - you should add direct dependencies to '
-                f'this Component to complete the Dependency Graph data.',
->>>>>>> b5695484
                 UserWarning
             )
 
