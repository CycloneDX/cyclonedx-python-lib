# Licensed under the Apache License, Version 2.0 (the "License");
# you may not use this file except in compliance with the License.
# You may obtain a copy of the License at
#
#     http://www.apache.org/licenses/LICENSE-2.0
#
# Unless required by applicable law or agreed to in writing, software
# distributed under the License is distributed on an "AS IS" BASIS,
# WITHOUT WARRANTIES OR CONDITIONS OF ANY KIND, either express or implied.
# See the License for the specific language governing permissions and
# limitations under the License.
#
# SPDX-License-Identifier: Apache-2.0
# Copyright (c) OWASP Foundation. All Rights Reserved.

"""
Uniform set of models to represent objects within a CycloneDX software bill-of-materials.

You can either create a `cyclonedx.model.bom.Bom` yourself programmatically, or generate a `cyclonedx.model.bom.Bom`
from a `cyclonedx.parser.BaseParser` implementation.
"""

import re
from datetime import datetime
from enum import Enum
from functools import reduce
from json import loads as json_loads
from typing import Any, Dict, FrozenSet, Generator, Iterable, List, Optional, Tuple, Type
from warnings import warn
from xml.etree.ElementTree import Element as XmlElement  # nosec B405

import serializable
from sortedcontainers import SortedSet

from .. import __version__ as __ThisToolVersion  # noqa: N812
from .._internal.compare import ComparableTuple as _ComparableTuple
from ..exception.model import (
    InvalidLocaleTypeException,
    InvalidUriException,
    NoPropertiesProvidedException,
    UnknownHashTypeException,
)
from ..exception.serialization import CycloneDxDeserializationException, SerializationOfUnexpectedValueException
from ..schema.schema import (
    SchemaVersion1Dot0,
    SchemaVersion1Dot1,
    SchemaVersion1Dot2,
    SchemaVersion1Dot3,
    SchemaVersion1Dot4,
    SchemaVersion1Dot5,
    SchemaVersion1Dot6,
)


@serializable.serializable_enum
class DataFlow(str, Enum):
    """
    This is our internal representation of the dataFlowType simple type within the CycloneDX standard.

    .. note::
        See the CycloneDX Schema: https://cyclonedx.org/docs/1.4/xml/#type_dataFlowType
    """
    INBOUND = 'inbound'
    OUTBOUND = 'outbound'
    BI_DIRECTIONAL = 'bi-directional'
    UNKNOWN = 'unknown'


@serializable.serializable_class
class DataClassification:
    """
    This is our internal representation of the `dataClassificationType` complex type within the CycloneDX standard.

    DataClassification might be deprecated since CycloneDX 1.5, but it is not deprecated in this library.
    In fact, this library will try to provide a compatibility layer if needed.

    .. note::
        See the CycloneDX Schema for dataClassificationType:
        https://cyclonedx.org/docs/1.4/xml/#type_dataClassificationType
    """

    def __init__(
        self, *,
        flow: DataFlow,
        classification: str,
    ) -> None:
        self.flow = flow
        self.classification = classification

    @property
    @serializable.xml_attribute()
    def flow(self) -> DataFlow:
        """
        Specifies the flow direction of the data.

        Valid values are: inbound, outbound, bi-directional, and unknown.

        Direction is relative to the service.

        - Inbound flow states that data enters the service
        - Outbound flow states that data leaves the service
        - Bi-directional states that data flows both ways
        - Unknown states that the direction is not known

        Returns:
            `DataFlow`
        """
        return self._flow

    @flow.setter
    def flow(self, flow: DataFlow) -> None:
        self._flow = flow

    @property
    @serializable.xml_name('.')
    @serializable.xml_string(serializable.XmlStringSerializationType.NORMALIZED_STRING)
    def classification(self) -> str:
        """
        Data classification tags data according to its type, sensitivity, and value if altered, stolen, or destroyed.

        Returns:
            `str`
        """
        return self._classification

    @classification.setter
    def classification(self, classification: str) -> None:
        self._classification = classification

    def __eq__(self, other: object) -> bool:
        if isinstance(other, DataClassification):
            return hash(other) == hash(self)
        return False

    def __lt__(self, other: object) -> bool:
        if isinstance(other, DataClassification):
            return _ComparableTuple((
                self.flow, self.classification
            )) < _ComparableTuple((
                other.flow, other.classification
            ))
        return NotImplemented

    def __hash__(self) -> int:
        return hash((self.flow, self.classification))

    def __repr__(self) -> str:
        return f'<DataClassification flow={self.flow}>'


@serializable.serializable_enum
class Encoding(str, Enum):
    """
    This is our internal representation of the encoding simple type within the CycloneDX standard.

    .. note::
        See the CycloneDX Schema: https://cyclonedx.org/docs/1.4/#type_encoding
    """
    BASE_64 = 'base64'


@serializable.serializable_class
class AttachedText:
    """
    This is our internal representation of the `attachedTextType` complex type within the CycloneDX standard.

    .. note::
        See the CycloneDX Schema for hashType: https://cyclonedx.org/docs/1.3/#type_attachedTextType
    """

    DEFAULT_CONTENT_TYPE = 'text/plain'

    def __init__(
        self, *,
        content: str,
        content_type: str = DEFAULT_CONTENT_TYPE,
        encoding: Optional[Encoding] = None,
    ) -> None:
        self.content_type = content_type
        self.encoding = encoding
        self.content = content

    @property
    @serializable.xml_attribute()
    @serializable.xml_name('content-type')
    @serializable.xml_string(serializable.XmlStringSerializationType.NORMALIZED_STRING)
    def content_type(self) -> str:
        """
        Specifies the content type of the text. Defaults to text/plain if not specified.

        Returns:
            `str`
        """
        return self._content_type

    @content_type.setter
    def content_type(self, content_type: str) -> None:
        self._content_type = content_type

    @property
    @serializable.xml_attribute()
    def encoding(self) -> Optional[Encoding]:
        """
        Specifies the optional encoding the text is represented in.

        Returns:
            `Encoding` if set else `None`
        """
        return self._encoding

    @encoding.setter
    def encoding(self, encoding: Optional[Encoding]) -> None:
        self._encoding = encoding

    @property
    @serializable.xml_name('.')
    def content(self) -> str:
        """
        The attachment data.

        Proactive controls such as input validation and sanitization should be employed to prevent misuse of attachment
        text.

        Returns:
            `str`
        """
        return self._content

    @content.setter
    def content(self, content: str) -> None:
        self._content = content

    def __eq__(self, other: object) -> bool:
        if isinstance(other, AttachedText):
            return hash(other) == hash(self)
        return False

    def __lt__(self, other: Any) -> bool:
        if isinstance(other, AttachedText):
            return _ComparableTuple((
                self.content_type, self.content, self.encoding
            )) < _ComparableTuple((
                other.content_type, other.content, other.encoding
            ))
        return NotImplemented

    def __hash__(self) -> int:
        return hash((self.content, self.content_type, self.encoding))

    def __repr__(self) -> str:
        return f'<AttachedText content-type={self.content_type}, encoding={self.encoding}>'


@serializable.serializable_enum
class HashAlgorithm(str, Enum):
    """
    This is our internal representation of the hashAlg simple type within the CycloneDX standard.

    .. note::
        See the CycloneDX Schema: https://cyclonedx.org/docs/1.3/#type_hashAlg
    """
    # see `_HashTypeRepositorySerializationHelper.__CASES` for view/case map
    BLAKE2B_256 = 'BLAKE2b-256'  # Only supported in >= 1.2
    BLAKE2B_384 = 'BLAKE2b-384'  # Only supported in >= 1.2
    BLAKE2B_512 = 'BLAKE2b-512'  # Only supported in >= 1.2
    BLAKE3 = 'BLAKE3'  # Only supported in >= 1.2
    MD5 = 'MD5'
    SHA_1 = 'SHA-1'
    SHA_256 = 'SHA-256'
    SHA_384 = 'SHA-384'
    SHA_512 = 'SHA-512'
    SHA3_256 = 'SHA3-256'
    SHA3_384 = 'SHA3-384'  # Only supported in >= 1.2
    SHA3_512 = 'SHA3-512'


class _HashTypeRepositorySerializationHelper(serializable.helpers.BaseHelper):
    """  THIS CLASS IS NON-PUBLIC API  """

    __CASES: Dict[Type[serializable.ViewType], FrozenSet[HashAlgorithm]] = dict()
    __CASES[SchemaVersion1Dot0] = frozenset({
        HashAlgorithm.MD5,
        HashAlgorithm.SHA_1,
        HashAlgorithm.SHA_256,
        HashAlgorithm.SHA_384,
        HashAlgorithm.SHA_512,
        HashAlgorithm.SHA3_256,
        HashAlgorithm.SHA3_512,
    })
    __CASES[SchemaVersion1Dot1] = __CASES[SchemaVersion1Dot0]
    __CASES[SchemaVersion1Dot2] = __CASES[SchemaVersion1Dot1] | {
        HashAlgorithm.BLAKE2B_256,
        HashAlgorithm.BLAKE2B_384,
        HashAlgorithm.BLAKE2B_512,
        HashAlgorithm.BLAKE3,
        HashAlgorithm.SHA3_384,
    }
    __CASES[SchemaVersion1Dot3] = __CASES[SchemaVersion1Dot2]
    __CASES[SchemaVersion1Dot4] = __CASES[SchemaVersion1Dot3]
    __CASES[SchemaVersion1Dot5] = __CASES[SchemaVersion1Dot4]
    __CASES[SchemaVersion1Dot6] = __CASES[SchemaVersion1Dot5]

    @classmethod
    def __prep(cls, hts: Iterable['HashType'], view: Type[serializable.ViewType]) -> Generator['HashType', None, None]:
        cases = cls.__CASES.get(view, ())
        for ht in hts:
            if ht.alg in cases:
                yield ht
            else:
                warn(f'serialization omitted due to unsupported HashAlgorithm: {ht!r}',
                     category=UserWarning, stacklevel=0)

    @classmethod
    def json_normalize(cls, o: Iterable['HashType'], *,
                       view: Optional[Type[serializable.ViewType]],
                       **__: Any) -> List[Any]:
        assert view is not None
        return [
            json_loads(
                ht.as_json(  # type:ignore[attr-defined]
                    view_=view)
            ) for ht in cls.__prep(o, view)
        ]

    @classmethod
    def xml_normalize(cls, o: Iterable['HashType'], *,
                      element_name: str,
                      view: Optional[Type[serializable.ViewType]],
                      xmlns: Optional[str],
                      **__: Any) -> XmlElement:
        assert view is not None
        elem = XmlElement(element_name)
        elem.extend(
            ht.as_xml(  # type:ignore[attr-defined]
                view_=view, as_string=False, element_name='hash', xmlns=xmlns
            ) for ht in cls.__prep(o, view)
        )
        return elem

    @classmethod
    def json_denormalize(cls, o: Any,
                         **__: Any) -> List['HashType']:
        return [
            HashType.from_json(  # type:ignore[attr-defined]
                ht) for ht in o
        ]

    @classmethod
    def xml_denormalize(cls, o: 'XmlElement', *,
                        default_ns: Optional[str],
                        **__: Any) -> List['HashType']:
        return [
            HashType.from_xml(  # type:ignore[attr-defined]
                ht, default_ns) for ht in o
        ]


_MAP_HASHLIB: Dict[str, HashAlgorithm] = {
    # from hashlib.algorithms_guaranteed
    'md5': HashAlgorithm.MD5,
    'sha1': HashAlgorithm.SHA_1,
    # sha224:
    'sha256': HashAlgorithm.SHA_256,
    'sha384': HashAlgorithm.SHA_384,
    'sha512': HashAlgorithm.SHA_512,
    # blake2b:
    # blake2s:
    # sha3_224:
    'sha3_256': HashAlgorithm.SHA3_256,
    'sha3_384': HashAlgorithm.SHA3_384,
    'sha3_512': HashAlgorithm.SHA3_512,
    # shake_128:
    # shake_256:
}


@serializable.serializable_class
class HashType:
    """
    This is our internal representation of the hashType complex type within the CycloneDX standard.

    .. note::
        See the CycloneDX Schema for hashType: https://cyclonedx.org/docs/1.3/#type_hashType
    """

    @staticmethod
    def from_hashlib_alg(hashlib_alg: str, content: str) -> 'HashType':
        """
        Attempts to convert a hashlib-algorithm to our internal model classes.

        Args:
             hashlib_alg:
                Hash algorith - like it is used by `hashlib`.
                Example: `sha256`.

            content:
                Hash value.

        Raises:
            `UnknownHashTypeException` if the algorithm of hash cannot be determined.

        Returns:
            An instance of `HashType`.
        """
        alg = _MAP_HASHLIB.get(hashlib_alg.lower())
        if alg is None:
            raise UnknownHashTypeException(f'Unable to determine hash alg for {hashlib_alg!r}')
        return HashType(alg=alg, content=content)

    @staticmethod
    def from_composite_str(composite_hash: str) -> 'HashType':
        """
        Attempts to convert a string which includes both the Hash Algorithm and Hash Value and represent using our
        internal model classes.

        Args:
             composite_hash:
                Composite Hash string of the format `HASH_ALGORITHM`:`HASH_VALUE`.
                Example: `sha256:806143ae5bfb6a3c6e736a764057db0e6a0e05e338b5630894a5f779cabb4f9b`.

        Raises:
            `UnknownHashTypeException` if the type of hash cannot be determined.

        Returns:
            An instance of `HashType`.
        """
        parts = composite_hash.split(':')

        algorithm_prefix = parts[0].lower()
        if algorithm_prefix == 'md5':
            return HashType(
                alg=HashAlgorithm.MD5,
                content=parts[1].lower()
            )
        elif algorithm_prefix[0:3] == 'sha':
            return HashType(
                alg=getattr(HashAlgorithm, f'SHA_{algorithm_prefix[3:]}'),
                content=parts[1].lower()
            )
        elif algorithm_prefix[0:6] == 'blake2':
            return HashType(
                alg=getattr(HashAlgorithm, f'BLAKE2b_{algorithm_prefix[6:]}'),
                content=parts[1].lower()
            )

        raise UnknownHashTypeException(f'Unable to determine hash type from {composite_hash!r}')

    def __init__(
        self, *,
        alg: HashAlgorithm,
        content: str,
    ) -> None:
        self.alg = alg
        self.content = content

    @property
    @serializable.xml_attribute()
    def alg(self) -> HashAlgorithm:
        """
        Specifies the algorithm used to create the hash.

        Returns:
            `HashAlgorithm`
        """
        return self._alg

    @alg.setter
    def alg(self, alg: HashAlgorithm) -> None:
        self._alg = alg

    @property
    @serializable.xml_name('.')
    @serializable.xml_string(serializable.XmlStringSerializationType.TOKEN)
    def content(self) -> str:
        """
        Hash value content.

        Returns:
            `str`
        """
        return self._content

    @content.setter
    def content(self, content: str) -> None:
        self._content = content

    def __eq__(self, other: object) -> bool:
        if isinstance(other, HashType):
            return hash(other) == hash(self)
        return False

    def __lt__(self, other: Any) -> bool:
        if isinstance(other, HashType):
            return _ComparableTuple((
                self.alg, self.content
            )) < _ComparableTuple((
                other.alg, other.content
            ))
        return NotImplemented

    def __hash__(self) -> int:
        return hash((self.alg, self.content))

    def __repr__(self) -> str:
        return f'<HashType {self.alg.name}:{self.content}>'


@serializable.serializable_enum
class ExternalReferenceType(str, Enum):
    """
    Enum object that defines the permissible 'types' for an External Reference according to the CycloneDX schema.

    .. note::
        See the CycloneDX Schema definition: https://cyclonedx.org/docs/1.3/#type_externalReferenceType
    """
    # see `_ExternalReferenceSerializationHelper.__CASES` for view/case map
    ADVERSARY_MODEL = 'adversary-model'  # Only supported in >= 1.5
    ADVISORIES = 'advisories'
    ATTESTATION = 'attestation'  # Only supported in >= 1.5
    BOM = 'bom'
    BUILD_META = 'build-meta'
    BUILD_SYSTEM = 'build-system'
    CERTIFICATION_REPORT = 'certification-report'  # Only supported in >= 1.5
    CHAT = 'chat'
    CODIFIED_INFRASTRUCTURE = 'codified-infrastructure'  # Only supported in >= 1.5
    COMPONENT_ANALYSIS_REPORT = 'component-analysis-report'  # Only supported in >= 1.5
    CONFIGURATION = 'configuration'  # Only supported in >= 1.5
    DIGITAL_SIGNATURE = 'digital-signature'  # Only supported in >= 1.6
    DISTRIBUTION = 'distribution'
    DISTRIBUTION_INTAKE = 'distribution-intake'  # Only supported in >= 1.5
    DOCUMENTATION = 'documentation'
    DYNAMIC_ANALYSIS_REPORT = 'dynamic-analysis-report'  # Only supported in >= 1.5
    ELECTRONIC_SIGNATURE = 'electronic-signature'  # Only supported in >= 1.6
    EVIDENCE = 'evidence'  # Only supported in >= 1.5
    EXPLOITABILITY_STATEMENT = 'exploitability-statement'  # Only supported in >= 1.5
    FORMULATION = 'formulation'  # Only supported in >= 1.5
    ISSUE_TRACKER = 'issue-tracker'
    LICENSE = 'license'
    LOG = 'log'  # Only supported in >= 1.5
    MAILING_LIST = 'mailing-list'
    MATURITY_REPORT = 'maturity-report'  # Only supported in >= 1.5
    MODEL_CARD = 'model-card'  # Only supported in >= 1.5
    PENTEST_REPORT = 'pentest-report'  # Only supported in >= 1.5
    POAM = 'poam'  # Only supported in >= 1.5
    QUALITY_METRICS = 'quality-metrics'  # Only supported in >= 1.5
    RELEASE_NOTES = 'release-notes'  # Only supported in >= 1.4
    RFC_9166 = 'rfc-9116'  # Only supported in >= 1.6
    RISK_ASSESSMENT = 'risk-assessment'  # Only supported in >= 1.5
    RUNTIME_ANALYSIS_REPORT = 'runtime-analysis-report'  # Only supported in >= 1.5
    SECURITY_CONTACT = 'security-contact'  # Only supported in >= 1.5
    STATIC_ANALYSIS_REPORT = 'static-analysis-report'  # Only supported in >= 1.5
    SOCIAL = 'social'
    SOURCE_DISTRIBUTION = 'source-distribution'  # Only supported in >= 1.6
    SCM = 'vcs'
    SUPPORT = 'support'
    THREAT_MODEL = 'threat-model'  # Only supported in >= 1.5
    VCS = 'vcs'
    VULNERABILITY_ASSERTION = 'vulnerability-assertion'  # Only supported in >= 1.5
    WEBSITE = 'website'
    # --
    OTHER = 'other'


class _ExternalReferenceSerializationHelper(serializable.helpers.BaseHelper):
    """  THIS CLASS IS NON-PUBLIC API  """

    __CASES: Dict[Type[serializable.ViewType], FrozenSet[ExternalReferenceType]] = dict()
    __CASES[SchemaVersion1Dot1] = frozenset({
        ExternalReferenceType.VCS,
        ExternalReferenceType.ISSUE_TRACKER,
        ExternalReferenceType.WEBSITE,
        ExternalReferenceType.ADVISORIES,
        ExternalReferenceType.BOM,
        ExternalReferenceType.MAILING_LIST,
        ExternalReferenceType.SOCIAL,
        ExternalReferenceType.CHAT,
        ExternalReferenceType.DOCUMENTATION,
        ExternalReferenceType.SUPPORT,
        ExternalReferenceType.DISTRIBUTION,
        ExternalReferenceType.LICENSE,
        ExternalReferenceType.BUILD_META,
        ExternalReferenceType.BUILD_SYSTEM,
        ExternalReferenceType.OTHER,
    })
    __CASES[SchemaVersion1Dot2] = __CASES[SchemaVersion1Dot1]
    __CASES[SchemaVersion1Dot3] = __CASES[SchemaVersion1Dot2]
    __CASES[SchemaVersion1Dot4] = __CASES[SchemaVersion1Dot3] | {
        ExternalReferenceType.RELEASE_NOTES
    }
    __CASES[SchemaVersion1Dot5] = __CASES[SchemaVersion1Dot4] | {
        ExternalReferenceType.DISTRIBUTION_INTAKE,
        ExternalReferenceType.SECURITY_CONTACT,
        ExternalReferenceType.MODEL_CARD,
        ExternalReferenceType.LOG,
        ExternalReferenceType.CONFIGURATION,
        ExternalReferenceType.EVIDENCE,
        ExternalReferenceType.FORMULATION,
        ExternalReferenceType.ATTESTATION,
        ExternalReferenceType.THREAT_MODEL,
        ExternalReferenceType.ADVERSARY_MODEL,
        ExternalReferenceType.RISK_ASSESSMENT,
        ExternalReferenceType.VULNERABILITY_ASSERTION,
        ExternalReferenceType.EXPLOITABILITY_STATEMENT,
        ExternalReferenceType.PENTEST_REPORT,
        ExternalReferenceType.STATIC_ANALYSIS_REPORT,
        ExternalReferenceType.DYNAMIC_ANALYSIS_REPORT,
        ExternalReferenceType.RUNTIME_ANALYSIS_REPORT,
        ExternalReferenceType.COMPONENT_ANALYSIS_REPORT,
        ExternalReferenceType.MATURITY_REPORT,
        ExternalReferenceType.CERTIFICATION_REPORT,
        ExternalReferenceType.QUALITY_METRICS,
        ExternalReferenceType.CODIFIED_INFRASTRUCTURE,
        ExternalReferenceType.POAM,
    }
    __CASES[SchemaVersion1Dot6] = __CASES[SchemaVersion1Dot5] | {
        ExternalReferenceType.SOURCE_DISTRIBUTION,
        ExternalReferenceType.ELECTRONIC_SIGNATURE,
        ExternalReferenceType.DIGITAL_SIGNATURE,
        ExternalReferenceType.RFC_9166,
    }

    @classmethod
    def __normalize(cls, extref: ExternalReferenceType, view: Type[serializable.ViewType]) -> str:
        return (
            extref
            if extref in cls.__CASES.get(view, ())
            else ExternalReferenceType.OTHER
        ).value

    @classmethod
    def json_normalize(cls, o: Any, *,
                       view: Optional[Type[serializable.ViewType]],
                       **__: Any) -> str:
        assert view is not None
        return cls.__normalize(o, view)

    @classmethod
    def xml_normalize(cls, o: Any, *,
                      view: Optional[Type[serializable.ViewType]],
                      **__: Any) -> str:
        assert view is not None
        return cls.__normalize(o, view)

    @classmethod
    def deserialize(cls, o: Any) -> ExternalReferenceType:
        return ExternalReferenceType(o)


@serializable.serializable_class
class XsUri(serializable.helpers.BaseHelper):
    """
    Helper class that allows us to perform validation on data strings that are defined as xs:anyURI
    in CycloneDX schema.

    Developers can just use this via `str(XsUri('https://www.google.com'))`.

    .. note::
        See XSD definition for xsd:anyURI: http://www.datypic.com/sc/xsd/t-xsd_anyURI.html
        See JSON Schema definition for iri-reference: https://tools.ietf.org/html/rfc3987
    """

    _INVALID_URI_REGEX = re.compile(r'%(?![0-9A-F]{2})|#.*#', re.IGNORECASE + re.MULTILINE)

    __SPEC_REPLACEMENTS = (
        (' ', '%20'),
        ('[', '%5B'),
        (']', '%5D'),
        ('<', '%3C'),
        ('>', '%3E'),
        ('{', '%7B'),
        ('}', '%7D'),
    )

    @staticmethod
    def __spec_replace(v: str, r: Tuple[str, str]) -> str:
        return v.replace(*r)

    @classmethod
    def _spec_migrate(cls, o: str) -> str:
        """
         Make a string valid to
         - XML::anyURI spec.
         - JSON::iri-reference spec.

         BEST EFFORT IMPLEMENTATION

         @see http://www.w3.org/TR/xmlschema-2/#anyURI
         @see http://www.datypic.com/sc/xsd/t-xsd_anyURI.html
         @see https://datatracker.ietf.org/doc/html/rfc2396
         @see https://datatracker.ietf.org/doc/html/rfc3987
        """
        return reduce(cls.__spec_replace, cls.__SPEC_REPLACEMENTS, o)

    def __init__(self, uri: str) -> None:
        if re.search(XsUri._INVALID_URI_REGEX, uri):
            raise InvalidUriException(
                f"Supplied value '{uri}' does not appear to be a valid URI."
            )
        self._uri = self._spec_migrate(uri)

    def __eq__(self, other: Any) -> bool:
        if isinstance(other, XsUri):
            return hash(other) == hash(self)
        return False

    def __lt__(self, other: Any) -> bool:
        if isinstance(other, XsUri):
            return self._uri < other._uri
        return NotImplemented

    def __hash__(self) -> int:
        return hash(self._uri)

    def __repr__(self) -> str:
        return f'<XsUri {self._uri}>'

    def __str__(self) -> str:
        return self._uri

    @property
    @serializable.json_name('.')
    @serializable.xml_name('.')
    def uri(self) -> str:
        return self._uri

    @classmethod
    def serialize(cls, o: Any) -> str:
        if isinstance(o, XsUri):
            return str(o)
        raise SerializationOfUnexpectedValueException(
            f'Attempt to serialize a non-XsUri: {o!r}')

    @classmethod
    def deserialize(cls, o: Any) -> 'XsUri':
        try:
            return XsUri(uri=str(o))
        except ValueError as err:
            raise CycloneDxDeserializationException(
                f'XsUri string supplied does not parse: {o!r}'
            ) from err


@serializable.serializable_class
class ExternalReference:
    """
    This is our internal representation of an ExternalReference complex type that can be used in multiple places within
    a CycloneDX BOM document.

    .. note::
        See the CycloneDX Schema definition: https://cyclonedx.org/docs/1.3/#type_externalReference
    """

    def __init__(
        self, *,
        type: ExternalReferenceType,
        url: XsUri,
        comment: Optional[str] = None,
        hashes: Optional[Iterable[HashType]] = None,
    ) -> None:
        self.url = url
        self.comment = comment
        self.type = type
        self.hashes = hashes or []  # type:ignore[assignment]

    @property
    @serializable.xml_sequence(1)
    def url(self) -> XsUri:
        """
        The URL to the external reference.

        Returns:
            `XsUri`
        """
        return self._url

    @url.setter
    def url(self, url: XsUri) -> None:
        self._url = url

    @property
    def comment(self) -> Optional[str]:
        """
        An optional comment describing the external reference.

        Returns:
            `str` if set else `None`
        """
        return self._comment

    @comment.setter
    def comment(self, comment: Optional[str]) -> None:
        self._comment = comment

    @property
    @serializable.type_mapping(_ExternalReferenceSerializationHelper)
    @serializable.xml_attribute()
    def type(self) -> ExternalReferenceType:
        """
        Specifies the type of external reference.

        There are built-in types to describe common references. If a type does not exist for the reference being
        referred to, use the "other" type.

        Returns:
            `ExternalReferenceType`
        """
        return self._type

    @type.setter
    def type(self, type: ExternalReferenceType) -> None:
        self._type = type

    @property
    @serializable.view(SchemaVersion1Dot3)
    @serializable.view(SchemaVersion1Dot4)
    @serializable.view(SchemaVersion1Dot5)
    @serializable.view(SchemaVersion1Dot6)
    @serializable.type_mapping(_HashTypeRepositorySerializationHelper)
    def hashes(self) -> 'SortedSet[HashType]':
        """
        The hashes of the external reference (if applicable).

        Returns:
            Set of `HashType`
        """
        return self._hashes

    @hashes.setter
    def hashes(self, hashes: Iterable[HashType]) -> None:
        self._hashes = SortedSet(hashes)

    def __eq__(self, other: object) -> bool:
        if isinstance(other, ExternalReference):
            return hash(other) == hash(self)
        return False

    def __lt__(self, other: Any) -> bool:
        if isinstance(other, ExternalReference):
            return _ComparableTuple((
                self._type, self._url, self._comment
            )) < _ComparableTuple((
                other._type, other._url, other._comment
            ))
        return NotImplemented

    def __hash__(self) -> int:
        return hash((
            self._type, self._url, self._comment,
            tuple(sorted(self._hashes, key=hash))
        ))

    def __repr__(self) -> str:
        return f'<ExternalReference {self.type.name}, {self.url}>'


@serializable.serializable_class
class Property:
    """
    This is our internal representation of `propertyType` complex type that can be used in multiple places within
    a CycloneDX BOM document.

    .. note::
        See the CycloneDX Schema definition: https://cyclonedx.org/docs/1.4/xml/#type_propertyType

    Specifies an individual property with a name and value.
    """

    def __init__(
        self, *,
        name: str,
        value: Optional[str] = None,
    ) -> None:
        self.name = name
        self.value = value

    @property
    @serializable.xml_attribute()
    def name(self) -> str:
        """
        The name of the property.

        Duplicate names are allowed, each potentially having a different value.

        Returns:
            `str`
        """
        return self._name

    @name.setter
    def name(self, name: str) -> None:
        self._name = name

    @property
    @serializable.xml_name('.')
    @serializable.xml_string(serializable.XmlStringSerializationType.NORMALIZED_STRING)
    def value(self) -> Optional[str]:
        """
        Value of this Property.

        Returns:
             `str`
        """
        return self._value

    @value.setter
    def value(self, value: Optional[str]) -> None:
        self._value = value

    def __eq__(self, other: object) -> bool:
        if isinstance(other, Property):
            return hash(other) == hash(self)
        return False

    def __lt__(self, other: Any) -> bool:
        if isinstance(other, Property):
            return _ComparableTuple((
                self.name, self.value
            )) < _ComparableTuple((
                other.name, other.value
            ))
        return NotImplemented

    def __hash__(self) -> int:
        return hash((self.name, self.value))

    def __repr__(self) -> str:
        return f'<Property name={self.name}>'


@serializable.serializable_class
class NoteText:
    """
    This is our internal representation of the Note.text complex type that can be used in multiple places within
    a CycloneDX BOM document.

    .. note::
        See the CycloneDX Schema definition: https://cyclonedx.org/docs/1.4/xml/#type_releaseNotesType
    """

    DEFAULT_CONTENT_TYPE: str = 'text/plain'

    def __init__(
        self, *,
        content: str,
        content_type: Optional[str] = None,
        encoding: Optional[Encoding] = None,
    ) -> None:
        self.content = content
        self.content_type = content_type or NoteText.DEFAULT_CONTENT_TYPE
        self.encoding = encoding

    @property
    @serializable.xml_name('.')
    def content(self) -> str:
        """
        Get the text content of this Note.

        Returns:
            `str` note content
        """
        return self._content

    @content.setter
    def content(self, content: str) -> None:
        self._content = content

    @property
    @serializable.xml_attribute()
    @serializable.xml_name('content-type')
    def content_type(self) -> Optional[str]:
        """
        Get the content-type of this Note.

        Defaults to 'text/plain' if one was not explicitly specified.

        Returns:
            `str` content-type
        """
        return self._content_type

    @content_type.setter
    def content_type(self, content_type: str) -> None:
        self._content_type = content_type

    @property
    @serializable.xml_attribute()
    def encoding(self) -> Optional[Encoding]:
        """
        Get the encoding method used for the note's content.

        Returns:
            `Encoding` if set else `None`
        """
        return self._encoding

    @encoding.setter
    def encoding(self, encoding: Optional[Encoding]) -> None:
        self._encoding = encoding

    def __eq__(self, other: object) -> bool:
        if isinstance(other, NoteText):
            return hash(other) == hash(self)
        return False

    def __lt__(self, other: Any) -> bool:
        if isinstance(other, NoteText):
            return _ComparableTuple((
                self.content, self.content_type, self.encoding
            )) < _ComparableTuple((
                other.content, other.content_type, other.encoding
            ))
        return NotImplemented

    def __hash__(self) -> int:
        return hash((self.content, self.content_type, self.encoding))

    def __repr__(self) -> str:
        return f'<NoteText content_type={self.content_type}, encoding={self.encoding}>'


@serializable.serializable_class
class Note:
    """
    This is our internal representation of the Note complex type that can be used in multiple places within
    a CycloneDX BOM document.

    .. note::
        See the CycloneDX Schema definition: https://cyclonedx.org/docs/1.4/xml/#type_releaseNotesType

    @todo: Replace ``NoteText`` with ``AttachedText``?
    """

    _LOCALE_TYPE_REGEX = re.compile(r'^[a-z]{2}(?:\-[A-Z]{2})?$')

    def __init__(
        self, *,
        text: NoteText,
        locale: Optional[str] = None,
    ) -> None:
        self.text = text
        self.locale = locale

    @property
    def text(self) -> NoteText:
        """
        Specifies the full content of the release note.

        Returns:
            `NoteText`
        """
        return self._text

    @text.setter
    def text(self, text: NoteText) -> None:
        self._text = text

    @property
    @serializable.xml_sequence(1)
    def locale(self) -> Optional[str]:
        """
        Get the ISO locale of this Note.

        The ISO-639 (or higher) language code and optional ISO-3166 (or higher) country code.

        Examples include: "en", "en-US", "fr" and "fr-CA".

        Returns:
            `str` locale if set else `None`
        """
        return self._locale

    @locale.setter
    def locale(self, locale: Optional[str]) -> None:
        self._locale = locale
        if isinstance(locale, str):
            if not re.search(Note._LOCALE_TYPE_REGEX, locale):
                self._locale = None
                raise InvalidLocaleTypeException(
                    f'Supplied locale {locale!r} is not a valid locale.'
                    ' Locale string should be formatted as the ISO-639 (or higher) language code and optional'
                    " ISO-3166 (or higher) country code. according to ISO-639 format. Examples include: 'en', 'en-US'."
                )

    def __eq__(self, other: object) -> bool:
        if isinstance(other, Note):
            return hash(other) == hash(self)
        return False

    def __lt__(self, other: Any) -> bool:
        if isinstance(other, Note):
            return _ComparableTuple((
                self.locale, self.text
            )) < _ComparableTuple((
                other.locale, other.text
            ))
        return NotImplemented

    def __hash__(self) -> int:
        return hash((self.text, self.locale))

    def __repr__(self) -> str:
        return f'<Note id={id(self)}, locale={self.locale}>'


@serializable.serializable_class
<<<<<<< HEAD
=======
class Tool:
    """
    This is our internal representation of the `toolType` complex type within the CycloneDX standard.

    Tool(s) are the things used in the creation of the CycloneDX document.

    Tool might be deprecated since CycloneDX 1.5, but it is not deprecated in this library.
    In fact, this library will try to provide a compatibility layer if needed.

    .. note::
        See the CycloneDX Schema for toolType: https://cyclonedx.org/docs/1.3/#type_toolType
    """

    def __init__(
        self, *,
        vendor: Optional[str] = None,
        name: Optional[str] = None,
        version: Optional[str] = None,
        hashes: Optional[Iterable[HashType]] = None,
        external_references: Optional[Iterable[ExternalReference]] = None,
    ) -> None:
        self.vendor = vendor
        self.name = name
        self.version = version
        self.hashes = hashes or []  # type:ignore[assignment]
        self.external_references = external_references or []  # type:ignore[assignment]

    @property
    @serializable.xml_sequence(1)
    @serializable.xml_string(serializable.XmlStringSerializationType.NORMALIZED_STRING)
    def vendor(self) -> Optional[str]:
        """
        The name of the vendor who created the tool.

        Returns:
            `str` if set else `None`
        """
        return self._vendor

    @vendor.setter
    def vendor(self, vendor: Optional[str]) -> None:
        self._vendor = vendor

    @property
    @serializable.xml_sequence(2)
    @serializable.xml_string(serializable.XmlStringSerializationType.NORMALIZED_STRING)
    def name(self) -> Optional[str]:
        """
        The name of the tool.

        Returns:
             `str` if set else `None`
        """
        return self._name

    @name.setter
    def name(self, name: Optional[str]) -> None:
        self._name = name

    @property
    @serializable.xml_sequence(3)
    @serializable.xml_string(serializable.XmlStringSerializationType.NORMALIZED_STRING)
    def version(self) -> Optional[str]:
        """
        The version of the tool.

        Returns:
             `str` if set else `None`
        """
        return self._version

    @version.setter
    def version(self, version: Optional[str]) -> None:
        self._version = version

    @property
    @serializable.type_mapping(_HashTypeRepositorySerializationHelper)
    @serializable.xml_sequence(4)
    def hashes(self) -> 'SortedSet[HashType]':
        """
        The hashes of the tool (if applicable).

        Returns:
            Set of `HashType`
        """
        return self._hashes

    @hashes.setter
    def hashes(self, hashes: Iterable[HashType]) -> None:
        self._hashes = SortedSet(hashes)

    @property
    @serializable.view(SchemaVersion1Dot4)
    @serializable.view(SchemaVersion1Dot5)
    @serializable.view(SchemaVersion1Dot6)
    @serializable.xml_array(serializable.XmlArraySerializationType.NESTED, 'reference')
    @serializable.xml_sequence(5)
    def external_references(self) -> 'SortedSet[ExternalReference]':
        """
        External References provides a way to document systems, sites, and information that may be relevant but which
        are not included with the BOM.

        Returns:
            Set of `ExternalReference`
        """
        return self._external_references

    @external_references.setter
    def external_references(self, external_references: Iterable[ExternalReference]) -> None:
        self._external_references = SortedSet(external_references)

    def __eq__(self, other: object) -> bool:
        if isinstance(other, Tool):
            return hash(other) == hash(self)
        return False

    def __lt__(self, other: Any) -> bool:
        if isinstance(other, Tool):
            return _ComparableTuple((
                self.vendor, self.name, self.version
            )) < _ComparableTuple((
                other.vendor, other.name, other.version
            ))
        return NotImplemented

    def __hash__(self) -> int:
        return hash((self.vendor, self.name, self.version, tuple(self.hashes), tuple(self.external_references)))

    def __repr__(self) -> str:
        return f'<Tool name={self.name}, version={self.version}, vendor={self.vendor}>'


@serializable.serializable_class
>>>>>>> 51ce89f0
class IdentifiableAction:
    """
    This is our internal representation of the `identifiableActionType` complex type.

    .. note::
        See the CycloneDX specification: https://cyclonedx.org/docs/1.4/xml/#type_identifiableActionType
    """

    def __init__(
        self, *,
        timestamp: Optional[datetime] = None,
        name: Optional[str] = None,
        email: Optional[str] = None,
    ) -> None:
        if not timestamp and not name and not email:
            raise NoPropertiesProvidedException(
                'At least one of `timestamp`, `name` or `email` must be provided for an `IdentifiableAction`.'
            )

        self.timestamp = timestamp
        self.name = name
        self.email = email

    @property
    @serializable.type_mapping(serializable.helpers.XsdDateTime)
    def timestamp(self) -> Optional[datetime]:
        """
        The timestamp in which the action occurred.

        Returns:
            `datetime` if set else `None`
        """
        return self._timestamp

    @timestamp.setter
    def timestamp(self, timestamp: Optional[datetime]) -> None:
        self._timestamp = timestamp

    @property
    @serializable.xml_string(serializable.XmlStringSerializationType.NORMALIZED_STRING)
    def name(self) -> Optional[str]:
        """
        The name of the individual who performed the action.

        Returns:
            `str` if set else `None`
        """
        return self._name

    @name.setter
    def name(self, name: Optional[str]) -> None:
        self._name = name

    @property
    @serializable.xml_string(serializable.XmlStringSerializationType.NORMALIZED_STRING)
    def email(self) -> Optional[str]:
        """
        The email address of the individual who performed the action.

        Returns:
            `str` if set else `None`
        """
        return self._email

    @email.setter
    def email(self, email: Optional[str]) -> None:
        self._email = email

    def __eq__(self, other: object) -> bool:
        if isinstance(other, IdentifiableAction):
            return hash(other) == hash(self)
        return False

    def __lt__(self, other: Any) -> bool:
        if isinstance(other, IdentifiableAction):
            return _ComparableTuple((
                self.timestamp, self.name, self.email
            )) < _ComparableTuple((
                other.timestamp, other.name, other.email
            ))
        return NotImplemented

    def __hash__(self) -> int:
        return hash((self.timestamp, self.name, self.email))

    def __repr__(self) -> str:
        return f'<IdentifiableAction name={self.name}, email={self.email}>'


@serializable.serializable_class
class Copyright:
    """
    This is our internal representation of the `copyrightsType` complex type.

    .. note::
        See the CycloneDX specification: https://cyclonedx.org/docs/1.4/xml/#type_copyrightsType
    """

    def __init__(
        self, *,
        text: str,
    ) -> None:
        self.text = text

    @property
    @serializable.xml_name('.')
    def text(self) -> str:
        """
        Copyright statement.

        Returns:
            `str` if set else `None`
        """
        return self._text

    @text.setter
    def text(self, text: str) -> None:
        self._text = text

    def __eq__(self, other: object) -> bool:
        if isinstance(other, Copyright):
            return hash(other) == hash(self)
        return False

    def __lt__(self, other: Any) -> bool:
        if isinstance(other, Copyright):
            return self.text < other.text
        return NotImplemented

    def __hash__(self) -> int:
        return hash(self.text)

    def __repr__(self) -> str:
        return f'<Copyright text={self.text}>'


# Importing here to avoid a circular import
from .tool import Tool  # pylint: disable=wrong-import-position # noqa: E402

ThisTool = Tool(
    vendor='CycloneDX',
    name='cyclonedx-python-lib',
    version=__ThisToolVersion or 'UNKNOWN',
    external_references=[
        ExternalReference(
            type=ExternalReferenceType.BUILD_SYSTEM,
            url=XsUri('https://github.com/CycloneDX/cyclonedx-python-lib/actions')
        ),
        ExternalReference(
            type=ExternalReferenceType.DISTRIBUTION,
            url=XsUri('https://pypi.org/project/cyclonedx-python-lib/')
        ),
        ExternalReference(
            type=ExternalReferenceType.DOCUMENTATION,
            url=XsUri('https://cyclonedx-python-library.readthedocs.io/')
        ),
        ExternalReference(
            type=ExternalReferenceType.ISSUE_TRACKER,
            url=XsUri('https://github.com/CycloneDX/cyclonedx-python-lib/issues')
        ),
        ExternalReference(
            type=ExternalReferenceType.LICENSE,
            url=XsUri('https://github.com/CycloneDX/cyclonedx-python-lib/blob/main/LICENSE')
        ),
        ExternalReference(
            type=ExternalReferenceType.RELEASE_NOTES,
            url=XsUri('https://github.com/CycloneDX/cyclonedx-python-lib/blob/main/CHANGELOG.md')
        ),
        ExternalReference(
            type=ExternalReferenceType.VCS,
            url=XsUri('https://github.com/CycloneDX/cyclonedx-python-lib')
        ),
        ExternalReference(
            type=ExternalReferenceType.WEBSITE,
            url=XsUri('https://github.com/CycloneDX/cyclonedx-python-lib/#readme')
        )
    ]
)<|MERGE_RESOLUTION|>--- conflicted
+++ resolved
@@ -1103,142 +1103,6 @@
 
 
 @serializable.serializable_class
-<<<<<<< HEAD
-=======
-class Tool:
-    """
-    This is our internal representation of the `toolType` complex type within the CycloneDX standard.
-
-    Tool(s) are the things used in the creation of the CycloneDX document.
-
-    Tool might be deprecated since CycloneDX 1.5, but it is not deprecated in this library.
-    In fact, this library will try to provide a compatibility layer if needed.
-
-    .. note::
-        See the CycloneDX Schema for toolType: https://cyclonedx.org/docs/1.3/#type_toolType
-    """
-
-    def __init__(
-        self, *,
-        vendor: Optional[str] = None,
-        name: Optional[str] = None,
-        version: Optional[str] = None,
-        hashes: Optional[Iterable[HashType]] = None,
-        external_references: Optional[Iterable[ExternalReference]] = None,
-    ) -> None:
-        self.vendor = vendor
-        self.name = name
-        self.version = version
-        self.hashes = hashes or []  # type:ignore[assignment]
-        self.external_references = external_references or []  # type:ignore[assignment]
-
-    @property
-    @serializable.xml_sequence(1)
-    @serializable.xml_string(serializable.XmlStringSerializationType.NORMALIZED_STRING)
-    def vendor(self) -> Optional[str]:
-        """
-        The name of the vendor who created the tool.
-
-        Returns:
-            `str` if set else `None`
-        """
-        return self._vendor
-
-    @vendor.setter
-    def vendor(self, vendor: Optional[str]) -> None:
-        self._vendor = vendor
-
-    @property
-    @serializable.xml_sequence(2)
-    @serializable.xml_string(serializable.XmlStringSerializationType.NORMALIZED_STRING)
-    def name(self) -> Optional[str]:
-        """
-        The name of the tool.
-
-        Returns:
-             `str` if set else `None`
-        """
-        return self._name
-
-    @name.setter
-    def name(self, name: Optional[str]) -> None:
-        self._name = name
-
-    @property
-    @serializable.xml_sequence(3)
-    @serializable.xml_string(serializable.XmlStringSerializationType.NORMALIZED_STRING)
-    def version(self) -> Optional[str]:
-        """
-        The version of the tool.
-
-        Returns:
-             `str` if set else `None`
-        """
-        return self._version
-
-    @version.setter
-    def version(self, version: Optional[str]) -> None:
-        self._version = version
-
-    @property
-    @serializable.type_mapping(_HashTypeRepositorySerializationHelper)
-    @serializable.xml_sequence(4)
-    def hashes(self) -> 'SortedSet[HashType]':
-        """
-        The hashes of the tool (if applicable).
-
-        Returns:
-            Set of `HashType`
-        """
-        return self._hashes
-
-    @hashes.setter
-    def hashes(self, hashes: Iterable[HashType]) -> None:
-        self._hashes = SortedSet(hashes)
-
-    @property
-    @serializable.view(SchemaVersion1Dot4)
-    @serializable.view(SchemaVersion1Dot5)
-    @serializable.view(SchemaVersion1Dot6)
-    @serializable.xml_array(serializable.XmlArraySerializationType.NESTED, 'reference')
-    @serializable.xml_sequence(5)
-    def external_references(self) -> 'SortedSet[ExternalReference]':
-        """
-        External References provides a way to document systems, sites, and information that may be relevant but which
-        are not included with the BOM.
-
-        Returns:
-            Set of `ExternalReference`
-        """
-        return self._external_references
-
-    @external_references.setter
-    def external_references(self, external_references: Iterable[ExternalReference]) -> None:
-        self._external_references = SortedSet(external_references)
-
-    def __eq__(self, other: object) -> bool:
-        if isinstance(other, Tool):
-            return hash(other) == hash(self)
-        return False
-
-    def __lt__(self, other: Any) -> bool:
-        if isinstance(other, Tool):
-            return _ComparableTuple((
-                self.vendor, self.name, self.version
-            )) < _ComparableTuple((
-                other.vendor, other.name, other.version
-            ))
-        return NotImplemented
-
-    def __hash__(self) -> int:
-        return hash((self.vendor, self.name, self.version, tuple(self.hashes), tuple(self.external_references)))
-
-    def __repr__(self) -> str:
-        return f'<Tool name={self.name}, version={self.version}, vendor={self.vendor}>'
-
-
-@serializable.serializable_class
->>>>>>> 51ce89f0
 class IdentifiableAction:
     """
     This is our internal representation of the `identifiableActionType` complex type.
