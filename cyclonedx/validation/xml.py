--- conflicted
+++ resolved
@@ -49,16 +49,9 @@
 
 class XmlValidationError(ValidationError):
     @classmethod
-<<<<<<< HEAD
-    def __make_from_xle(cls, e: '_XmlLogEntry') -> 'XmlValidationError':
+    def _make_from_xle(cls, e: '_XmlLogEntry') -> 'XmlValidationError':
         """⚠️ This is an internal API. It is not part of the public interface and may change without notice."""
         return cls(e.message)  # TODO: shorten and more useful message? maybe there is a massage formatter?
-=======
-    def _make_from_xle(cls, e: '_XmlLogEntry') -> 'XmlValidationError':
-        """⚠️ This is an internal API. It is not part of the public interface and may change without notice."""
-        # in preparation for https://github.com/CycloneDX/cyclonedx-python-lib/pull/836
-        return cls(e)
->>>>>>> ea0a3d5a
 
 
 class _BaseXmlValidator(BaseSchemabasedValidator, ABC):
