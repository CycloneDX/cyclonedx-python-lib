--- conflicted
+++ resolved
@@ -18,10 +18,6 @@
 # settings in this category apply to all other testenv, if not overwritten
 skip_install = True
 whitelist_externals = poetry
-<<<<<<< HEAD
-=======
-## deps = poetry ## << this one caused https://github.com/python-poetry/poetry/issues/6288
->>>>>>> 695afe97
 commands_pre =
     {envpython} --version
     poetry install -v
