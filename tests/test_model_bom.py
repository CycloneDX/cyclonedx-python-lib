--- conflicted
+++ resolved
@@ -136,7 +136,6 @@
         bom = get_bom_with_component_setuptools_with_vulnerability()
         self.assertTrue(bom.has_vulnerabilities())
 
-<<<<<<< HEAD
     def test_bom_get_vulnerabilities_by_bom_ref(self) -> None:
         bom = get_bom_with_component_setuptools_with_vulnerability()
         vulns = bom.get_vulnerabilities_for_bom_ref(bom_ref=BomRef(value='pkg:pypi/setuptools@50.3.2?extension=tar.gz'))
@@ -146,7 +145,7 @@
         bom = get_bom_with_component_setuptools_with_vulnerability()
         vulns = bom.get_vulnerabilities_for_bom_ref(bom_ref=BomRef(value='pkg:pypi/setuptools@50.3.1?extension=tar.gz'))
         self.assertEqual(len(vulns), 0)
-=======
+
     def test_bom_nested_components_issue_275(self) -> None:
         bom = get_bom_for_issue_275_components()
         self.assertIsInstance(bom.metadata.component, Component)
@@ -157,5 +156,4 @@
     #     bom = get_bom_for_issue_275_services()
     #     self.assertIsInstance(bom.metadata.component, Component)
     #     self.assertEqual(2, len(bom.services))
-    #     bom.validate()
->>>>>>> b5695484
+    #     bom.validate()