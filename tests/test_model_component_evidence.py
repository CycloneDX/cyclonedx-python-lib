# This file is part of CycloneDX Python Library
#
# Licensed under the Apache License, Version 2.0 (the "License");
# you may not use this file except in compliance with the License.
# You may obtain a copy of the License at
#
#     http://www.apache.org/licenses/LICENSE-2.0
#
# Unless required by applicable law or agreed to in writing, software
# distributed under the License is distributed on an "AS IS" BASIS,
# WITHOUT WARRANTIES OR CONDITIONS OF ANY KIND, either express or implied.
# See the License for the specific language governing permissions and
# limitations under the License.
#
# SPDX-License-Identifier: Apache-2.0
# Copyright (c) OWASP Foundation. All Rights Reserved.

from decimal import Decimal
from unittest import TestCase

from cyclonedx.exception.model import InvalidConfidenceException
from cyclonedx.model import Copyright
from cyclonedx.model.component_evidence import (
    AnalysisTechnique,
    CallStack,
    CallStackFrame,
    ComponentEvidence,
    Identity,
    IdentityField,
    Method,
    Occurrence,
)


class TestModelComponentEvidence(TestCase):

    def test_no_params(self) -> None:
        ComponentEvidence()  # Does not raise `NoPropertiesProvidedException`

    def test_identity_single(self) -> None:
        identity = Identity(field=IdentityField.NAME, confidence=Decimal('1'), concluded_value='test')
        ce = ComponentEvidence(identity=identity)
        self.assertEqual(len(ce.identity), 1)
        self.assertEqual(ce.identity.pop().field, 'name')

    def test_identity_multiple(self) -> None:
        identities = [
            Identity(field=IdentityField.NAME, confidence=Decimal('1'), concluded_value='test'),
            Identity(field=IdentityField.VERSION, confidence=Decimal('0.8'), concluded_value='1.0.0')
        ]
        ce = ComponentEvidence(identity=identities)
        self.assertEqual(len(ce.identity), 2)

    def test_identity_with_methods(self) -> None:
        """Test identity with analysis methods"""
        methods = [
            Method(
                technique=AnalysisTechnique.BINARY_ANALYSIS,  # Changed order to test sorting
                confidence=Decimal('0.9'),
                value='Found in binary'
            ),
            Method(
                technique=AnalysisTechnique.SOURCE_CODE_ANALYSIS,
                confidence=Decimal('0.8'),
                value='Found in source'
            )
        ]
        identity = Identity(field='name', confidence=Decimal('1'), methods=methods)
        self.assertEqual(len(identity.methods), 2)
        sorted_methods = sorted(methods)  # Methods should be sorted by technique name
        self.assertEqual(list(identity.methods), sorted_methods)

        # Verify first method
        method = sorted_methods[0]
        self.assertEqual(method.technique, AnalysisTechnique.BINARY_ANALYSIS)
        self.assertEqual(method.confidence, Decimal('0.9'))
        self.assertEqual(method.value, 'Found in binary')

    def test_method_sorting(self) -> None:
        """Test that methods are properly sorted by technique value"""
        methods = [
            Method(technique=AnalysisTechnique.SOURCE_CODE_ANALYSIS, confidence=Decimal('0.8')),
            Method(technique=AnalysisTechnique.BINARY_ANALYSIS, confidence=Decimal('0.9')),
            Method(technique=AnalysisTechnique.ATTESTATION, confidence=Decimal('1.0'))
        ]

        sorted_methods = sorted(methods)
        self.assertEqual(sorted_methods[0].technique, AnalysisTechnique.ATTESTATION)
        self.assertEqual(sorted_methods[1].technique, AnalysisTechnique.BINARY_ANALYSIS)
        self.assertEqual(sorted_methods[2].technique, AnalysisTechnique.SOURCE_CODE_ANALYSIS)

    def test_invalid_method_confidence(self) -> None:
        """Test that invalid confidence raises ValueError"""
        with self.assertRaises(InvalidConfidenceException):
            Method(technique=AnalysisTechnique.FILENAME, confidence=Decimal('1.5'))

    def test_occurrences(self) -> None:
        occurrence = Occurrence(location='/path/to/file', line=42)
        ce = ComponentEvidence(occurrences=[occurrence])
        self.assertEqual(len(ce.occurrences), 1)
        self.assertEqual(ce.occurrences.pop().line, 42)

    def test_callstack(self) -> None:
        frame = CallStackFrame(
            package='com.example',
            module='app',
            function='main'
        )
        stack = CallStack(frames=[frame])
        ce = ComponentEvidence(callstack=stack)
        self.assertIsNotNone(ce.callstack)
        self.assertEqual(len(ce.callstack.frames), 1)

    def test_licenses(self) -> None:
        from cyclonedx.model.license import DisjunctiveLicense
        license = DisjunctiveLicense(id='MIT')
        ce = ComponentEvidence(licenses=[license])
        self.assertEqual(len(ce.licenses), 1)

    def test_copyright(self) -> None:
        copyright = Copyright(text='(c) 2023')
        ce = ComponentEvidence(copyright=[copyright])
        self.assertEqual(len(ce.copyright), 1)
        self.assertEqual(ce.copyright.pop().text, '(c) 2023')

    def test_full_evidence(self) -> None:
        # Test with all fields populated
        identity = Identity(field=IdentityField.NAME, confidence=Decimal('1'), concluded_value='test')
        occurrence = Occurrence(location='/path/to/file', line=42)
        frame = CallStackFrame(module='app', function='main', line=1)
        stack = CallStack(frames=[frame])
        from cyclonedx.model.license import DisjunctiveLicense
        license = DisjunctiveLicense(id='MIT')
        copyright = Copyright(text='(c) 2023')

        ce = ComponentEvidence(
            identity=[identity],
            occurrences=[occurrence],
            callstack=stack,
            licenses=[license],
            copyright=[copyright]
        )

        self.assertEqual(len(ce.identity), 1)
        self.assertEqual(len(ce.occurrences), 1)
        self.assertIsNotNone(ce.callstack)
        self.assertEqual(len(ce.callstack.frames), 1)
        self.assertEqual(len(ce.licenses), 1)
        self.assertEqual(len(ce.copyright), 1)

    def test_full_evidence_with_complete_stack(self) -> None:
        identity = Identity(field=IdentityField.NAME, confidence=Decimal('1'), concluded_value='test')
        occurrence = Occurrence(location='/path/to/file', line=42)

        frame = CallStackFrame(
            package='com.example',
            module='app',
            function='main',
            parameters=['arg1', 'arg2'],
            line=1,
            column=10,
            full_filename='/path/to/file.py'
        )
        stack = CallStack(frames=[frame])

        from cyclonedx.model.license import DisjunctiveLicense
        license = DisjunctiveLicense(id='MIT')
        copyright = Copyright(text='(c) 2023')

        ce = ComponentEvidence(
            identity=[identity],
            occurrences=[occurrence],
            callstack=stack,
            licenses=[license],
            copyright=[copyright]
        )

        self.assertEqual(len(ce.identity), 1)
        self.assertEqual(len(ce.occurrences), 1)
        self.assertIsNotNone(ce.callstack)
        self.assertEqual(len(ce.callstack.frames), 1)
        self.assertEqual(ce.callstack.frames.pop().package, 'com.example')
        self.assertEqual(len(ce.licenses), 1)
        self.assertEqual(len(ce.copyright), 1)

    def test_same_1(self) -> None:
        ce_1 = ComponentEvidence(copyright=[Copyright(text='Commercial')])
        ce_2 = ComponentEvidence(copyright=[Copyright(text='Commercial')])
        self.assertEqual(hash(ce_1), hash(ce_2))
        self.assertTrue(ce_1 == ce_2)

    def test_same_2(self) -> None:
        ce_1 = ComponentEvidence(copyright=[Copyright(text='Commercial'), Copyright(text='Commercial 2')])
        ce_2 = ComponentEvidence(copyright=[Copyright(text='Commercial 2'), Copyright(text='Commercial')])
        self.assertEqual(hash(ce_1), hash(ce_2))
        self.assertTrue(ce_1 == ce_2)

    def test_not_same_1(self) -> None:
        ce_1 = ComponentEvidence(copyright=[Copyright(text='Commercial')])
        ce_2 = ComponentEvidence(copyright=[Copyright(text='Commercial 2')])
        self.assertNotEqual(hash(ce_1), hash(ce_2))
        self.assertFalse(ce_1 == ce_2)

<<<<<<< HEAD
    def test_identity_deserialization_single_dict_format(self) -> None:
        """Test deserialization of identity field as a single dict (CycloneDX 1.5 format)"""
        # This is the format that was failing before the fix
        json_data = {
            'identity': {
                'field': 'name',
                'confidence': 1.0,
                'concludedValue': 'test-component'
            }
        }
        ce = ComponentEvidence.from_json(json_data)  # type: ignore[attr-defined]
        self.assertEqual(len(ce.identity), 1)
        identity = list(ce.identity)[0]
        self.assertEqual(identity.field, IdentityField.NAME)
        self.assertEqual(identity.confidence, Decimal('1.0'))
        self.assertEqual(identity.concluded_value, 'test-component')

    def test_identity_deserialization_array_format(self) -> None:
        """Test deserialization of identity field as an array (CycloneDX 1.6 format)"""
        json_data = {
            'identity': [
                {
                    'field': 'name',
                    'confidence': 1.0,
                    'concludedValue': 'test-component'
                },
                {
                    'field': 'version',
                    'confidence': 0.8,
                    'concludedValue': '1.0.0'
                }
            ]
        }
        ce = ComponentEvidence.from_json(json_data)  # type: ignore[attr-defined]
        self.assertEqual(len(ce.identity), 2)

        # Check that both identities are present
        identities = sorted(ce.identity, key=lambda x: x.field.value)
        self.assertEqual(identities[0].field, IdentityField.NAME)
        self.assertEqual(identities[0].concluded_value, 'test-component')
        self.assertEqual(identities[1].field, IdentityField.VERSION)
        self.assertEqual(identities[1].concluded_value, '1.0.0')

    def test_identity_dict_format_converts_to_array_internally(self) -> None:
        """Test that single dict identity format is converted to array format internally"""
        # When deserializing a single dict, it should be normalized to array format
        # before being passed to ComponentEvidence
        json_data_dict = {
            'identity': {
                'field': 'name',
                'confidence': 1.0,
                'concludedValue': 'test-component'
            }
        }

        json_data_array = {
            'identity': [
                {
                    'field': 'name',
                    'confidence': 1.0,
                    'concludedValue': 'test-component'
                }
            ]
        }

        # Both formats should produce the same result
        ce_from_dict = ComponentEvidence.from_json(json_data_dict)  # type: ignore[attr-defined]
        ce_from_array = ComponentEvidence.from_json(json_data_array)  # type: ignore[attr-defined]

        self.assertEqual(len(ce_from_dict.identity), 1)
        self.assertEqual(len(ce_from_array.identity), 1)

        # The identity objects should be equivalent
        identity_dict = list(ce_from_dict.identity)[0]
        identity_array = list(ce_from_array.identity)[0]
        self.assertEqual(identity_dict.field, identity_array.field)
        self.assertEqual(identity_dict.confidence, identity_array.confidence)
        self.assertEqual(identity_dict.concluded_value, identity_array.concluded_value)

    def test_identity_dict_with_multiple_methods(self) -> None:
        """Test deserialization of single identity dict with multiple methods"""
        json_data = {
            'identity': {
                'field': 'purl',
                'confidence': 0.95,
                'concludedValue': 'pkg:npm/example@1.0.0',
                'methods': [
                    {
                        'technique': 'source-code-analysis',
                        'confidence': 0.9,
                        'value': 'Found in package.json'
                    },
                    {
                        'technique': 'binary-analysis',
                        'confidence': 0.85,
                        'value': 'Found in binary metadata'
                    }
                ]
            }
        }
        ce = ComponentEvidence.from_json(json_data)  # type: ignore[attr-defined]
        self.assertEqual(len(ce.identity), 1)
        identity = list(ce.identity)[0]
        self.assertEqual(identity.field, IdentityField.PURL)
        self.assertEqual(len(identity.methods), 2)

        # Verify methods are properly deserialized
        methods = sorted(identity.methods, key=lambda m: m.technique.value)
        self.assertEqual(methods[0].technique, AnalysisTechnique.BINARY_ANALYSIS)
        self.assertEqual(methods[0].confidence, Decimal('0.85'))
        self.assertEqual(methods[1].technique, AnalysisTechnique.SOURCE_CODE_ANALYSIS)
        self.assertEqual(methods[1].confidence, Decimal('0.9'))

    def test_identity_deserialization_dict_with_methods(self) -> None:
        """Test deserialization of single identity dict with methods"""
        json_data = {
            'identity': {
                'field': 'name',
                'confidence': 0.95,
                'concludedValue': 'test-lib',
                'methods': [
                    {
                        'technique': 'source-code-analysis',
                        'confidence': 0.9,
                        'value': 'Found in metadata'
                    }
                ]
            }
        }
        ce = ComponentEvidence.from_json(json_data)  # type: ignore[attr-defined]
        self.assertEqual(len(ce.identity), 1)
        identity = list(ce.identity)[0]
        self.assertEqual(len(identity.methods), 1)
        method = list(identity.methods)[0]
        self.assertEqual(method.technique, AnalysisTechnique.SOURCE_CODE_ANALYSIS)
        self.assertEqual(method.confidence, Decimal('0.9'))


=======
>>>>>>> 054334bf
class TestModelCallStackFrame(TestCase):

    def test_fields(self) -> None:
        # Test CallStackFrame with required fields
        frame = CallStackFrame(
            package='com.example',
            module='app',
            function='main',
            parameters=['arg1', 'arg2'],
            line=1,
            column=10,
            full_filename='/path/to/file.py'
        )
        self.assertEqual(frame.package, 'com.example')
        self.assertEqual(frame.module, 'app')
        self.assertEqual(frame.function, 'main')
        self.assertEqual(len(frame.parameters), 2)
        self.assertEqual(frame.line, 1)
        self.assertEqual(frame.column, 10)
        self.assertEqual(frame.full_filename, '/path/to/file.py')

    def test_module_required(self) -> None:
        """Test that module is the only required field"""
        frame = CallStackFrame(module='app')  # Only mandatory field
        self.assertEqual(frame.module, 'app')
        self.assertIsNone(frame.package)
        self.assertIsNone(frame.function)
        self.assertEqual(len(frame.parameters), 0)
        self.assertIsNone(frame.line)
        self.assertIsNone(frame.column)
        self.assertIsNone(frame.full_filename)<|MERGE_RESOLUTION|>--- conflicted
+++ resolved
@@ -201,147 +201,6 @@
         self.assertNotEqual(hash(ce_1), hash(ce_2))
         self.assertFalse(ce_1 == ce_2)
 
-<<<<<<< HEAD
-    def test_identity_deserialization_single_dict_format(self) -> None:
-        """Test deserialization of identity field as a single dict (CycloneDX 1.5 format)"""
-        # This is the format that was failing before the fix
-        json_data = {
-            'identity': {
-                'field': 'name',
-                'confidence': 1.0,
-                'concludedValue': 'test-component'
-            }
-        }
-        ce = ComponentEvidence.from_json(json_data)  # type: ignore[attr-defined]
-        self.assertEqual(len(ce.identity), 1)
-        identity = list(ce.identity)[0]
-        self.assertEqual(identity.field, IdentityField.NAME)
-        self.assertEqual(identity.confidence, Decimal('1.0'))
-        self.assertEqual(identity.concluded_value, 'test-component')
-
-    def test_identity_deserialization_array_format(self) -> None:
-        """Test deserialization of identity field as an array (CycloneDX 1.6 format)"""
-        json_data = {
-            'identity': [
-                {
-                    'field': 'name',
-                    'confidence': 1.0,
-                    'concludedValue': 'test-component'
-                },
-                {
-                    'field': 'version',
-                    'confidence': 0.8,
-                    'concludedValue': '1.0.0'
-                }
-            ]
-        }
-        ce = ComponentEvidence.from_json(json_data)  # type: ignore[attr-defined]
-        self.assertEqual(len(ce.identity), 2)
-
-        # Check that both identities are present
-        identities = sorted(ce.identity, key=lambda x: x.field.value)
-        self.assertEqual(identities[0].field, IdentityField.NAME)
-        self.assertEqual(identities[0].concluded_value, 'test-component')
-        self.assertEqual(identities[1].field, IdentityField.VERSION)
-        self.assertEqual(identities[1].concluded_value, '1.0.0')
-
-    def test_identity_dict_format_converts_to_array_internally(self) -> None:
-        """Test that single dict identity format is converted to array format internally"""
-        # When deserializing a single dict, it should be normalized to array format
-        # before being passed to ComponentEvidence
-        json_data_dict = {
-            'identity': {
-                'field': 'name',
-                'confidence': 1.0,
-                'concludedValue': 'test-component'
-            }
-        }
-
-        json_data_array = {
-            'identity': [
-                {
-                    'field': 'name',
-                    'confidence': 1.0,
-                    'concludedValue': 'test-component'
-                }
-            ]
-        }
-
-        # Both formats should produce the same result
-        ce_from_dict = ComponentEvidence.from_json(json_data_dict)  # type: ignore[attr-defined]
-        ce_from_array = ComponentEvidence.from_json(json_data_array)  # type: ignore[attr-defined]
-
-        self.assertEqual(len(ce_from_dict.identity), 1)
-        self.assertEqual(len(ce_from_array.identity), 1)
-
-        # The identity objects should be equivalent
-        identity_dict = list(ce_from_dict.identity)[0]
-        identity_array = list(ce_from_array.identity)[0]
-        self.assertEqual(identity_dict.field, identity_array.field)
-        self.assertEqual(identity_dict.confidence, identity_array.confidence)
-        self.assertEqual(identity_dict.concluded_value, identity_array.concluded_value)
-
-    def test_identity_dict_with_multiple_methods(self) -> None:
-        """Test deserialization of single identity dict with multiple methods"""
-        json_data = {
-            'identity': {
-                'field': 'purl',
-                'confidence': 0.95,
-                'concludedValue': 'pkg:npm/example@1.0.0',
-                'methods': [
-                    {
-                        'technique': 'source-code-analysis',
-                        'confidence': 0.9,
-                        'value': 'Found in package.json'
-                    },
-                    {
-                        'technique': 'binary-analysis',
-                        'confidence': 0.85,
-                        'value': 'Found in binary metadata'
-                    }
-                ]
-            }
-        }
-        ce = ComponentEvidence.from_json(json_data)  # type: ignore[attr-defined]
-        self.assertEqual(len(ce.identity), 1)
-        identity = list(ce.identity)[0]
-        self.assertEqual(identity.field, IdentityField.PURL)
-        self.assertEqual(len(identity.methods), 2)
-
-        # Verify methods are properly deserialized
-        methods = sorted(identity.methods, key=lambda m: m.technique.value)
-        self.assertEqual(methods[0].technique, AnalysisTechnique.BINARY_ANALYSIS)
-        self.assertEqual(methods[0].confidence, Decimal('0.85'))
-        self.assertEqual(methods[1].technique, AnalysisTechnique.SOURCE_CODE_ANALYSIS)
-        self.assertEqual(methods[1].confidence, Decimal('0.9'))
-
-    def test_identity_deserialization_dict_with_methods(self) -> None:
-        """Test deserialization of single identity dict with methods"""
-        json_data = {
-            'identity': {
-                'field': 'name',
-                'confidence': 0.95,
-                'concludedValue': 'test-lib',
-                'methods': [
-                    {
-                        'technique': 'source-code-analysis',
-                        'confidence': 0.9,
-                        'value': 'Found in metadata'
-                    }
-                ]
-            }
-        }
-        ce = ComponentEvidence.from_json(json_data)  # type: ignore[attr-defined]
-        self.assertEqual(len(ce.identity), 1)
-        identity = list(ce.identity)[0]
-        self.assertEqual(len(identity.methods), 1)
-        method = list(identity.methods)[0]
-        self.assertEqual(method.technique, AnalysisTechnique.SOURCE_CODE_ANALYSIS)
-        self.assertEqual(method.confidence, Decimal('0.9'))
-
-
-=======
->>>>>>> 054334bf
 class TestModelCallStackFrame(TestCase):
 
     def test_fields(self) -> None:
