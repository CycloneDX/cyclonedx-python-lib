# encoding: utf-8

# This file is part of CycloneDX Python Lib
#
# Licensed under the Apache License, Version 2.0 (the "License");
# you may not use this file except in compliance with the License.
# You may obtain a copy of the License at
#
#     http://www.apache.org/licenses/LICENSE-2.0
#
# Unless required by applicable law or agreed to in writing, software
# distributed under the License is distributed on an "AS IS" BASIS,
# WITHOUT WARRANTIES OR CONDITIONS OF ANY KIND, either express or implied.
# See the License for the specific language governing permissions and
# limitations under the License.
#
# SPDX-License-Identifier: Apache-2.0
# Copyright (c) OWASP Foundation. All Rights Reserved.

import datetime
from typing import List
from unittest import TestCase
from unittest.mock import Mock, patch

from cyclonedx.exception.model import NoPropertiesProvidedException
from cyclonedx.model import (
    AttachedText,
    Copyright,
    Encoding,
    ExternalReference,
    ExternalReferenceType,
    IdentifiableAction,
    Property,
    XsUri,
)
from cyclonedx.model.component import (
    Commit,
    Component,
    ComponentEvidence,
    ComponentType,
    Diff,
    Patch,
    PatchClassification,
    Pedigree,
)
from cyclonedx.model.issue import IssueClassification, IssueType
from data import (
    get_component_setuptools_simple,
    get_component_setuptools_simple_no_version,
    get_component_toml_with_hashes_with_references,
    get_issue_1,
    get_issue_2,
    get_pedigree_1,
    get_swid_1,
    get_swid_2,
)
from tests.data import reorder


class TestModelCommit(TestCase):

    def test_no_parameters(self) -> None:
        with self.assertRaises(NoPropertiesProvidedException):
            Commit()

    def test_same(self) -> None:
        ia_comitter = IdentifiableAction(timestamp=datetime.datetime.utcnow(), name='The Committer')
        c1 = Commit(uid='a-random-uid', author=ia_comitter, committer=ia_comitter, message="A commit message")
        c2 = Commit(uid='a-random-uid', author=ia_comitter, committer=ia_comitter, message="A commit message")
        self.assertEqual(hash(c1), hash(c2))
        self.assertTrue(c1 == c2)

    def test_not_same(self) -> None:
        ia_author = IdentifiableAction(timestamp=datetime.datetime.utcnow(), name='The Author')
        ia_comitter = IdentifiableAction(timestamp=datetime.datetime.utcnow(), name='The Committer')
        c1 = Commit(uid='a-random-uid', author=ia_comitter, committer=ia_comitter, message="A commit message")
        c2 = Commit(uid='a-random-uid', author=ia_author, committer=ia_comitter, message="A commit message")
        self.assertNotEqual(hash(c1), hash(c2))
        self.assertFalse(c1 == c2)

    def test_sort(self) -> None:
        url_a = XsUri('a')
        url_b = XsUri('b')
        action_a = IdentifiableAction(name='a')
        action_b = IdentifiableAction(name='b')

        # expected sort order: ([uid], [url], [author], [committer], [message])
        expected_order = [0, 1, 6, 2, 7, 3, 8, 4, 9, 5, 10]
        commits = [
            Commit(uid='a', url=url_a, author=action_a, committer=action_a, message='a'),
            Commit(uid='a', url=url_a, author=action_a, committer=action_a, message='b'),
            Commit(uid='a', url=url_a, author=action_a, committer=action_b, message='a'),
            Commit(uid='a', url=url_a, author=action_b, committer=action_a, message='a'),
            Commit(uid='a', url=url_b, author=action_a, committer=action_a, message='a'),
            Commit(uid='b', url=url_a, author=action_a, committer=action_a, message='a'),
            Commit(uid='a', url=url_a, author=action_a, committer=action_a),
            Commit(uid='a', url=url_a, author=action_a),
            Commit(uid='a', url=url_a),
            Commit(uid='a'),
            Commit(message='a'),
        ]
        sorted_commits = sorted(commits)
        expected_commits = reorder(commits, expected_order)
        self.assertListEqual(sorted_commits, expected_commits)


class TestModelComponent(TestCase):

    @patch('cyclonedx.model.bom_ref.uuid4', return_value='6f266d1c-760f-4552-ae3b-41a9b74232fa')
    def test_empty_basic_component(self, mock_uuid: Mock) -> None:
        c = Component(
            name='test-component', version='1.2.3'
        )
        mock_uuid.assert_called()
        self.assertEqual(c.name, 'test-component')
        self.assertEqual(c.type, ComponentType.LIBRARY)
        self.assertIsNone(c.mime_type)
        self.assertEqual(str(c.bom_ref), '6f266d1c-760f-4552-ae3b-41a9b74232fa')
        self.assertIsNone(c.supplier)
        self.assertIsNone(c.author)
        self.assertIsNone(c.publisher)
        self.assertIsNone(c.group)
        self.assertEqual(c.version, '1.2.3')
        self.assertIsNone(c.description)
        self.assertIsNone(c.scope)
        self.assertSetEqual(c.hashes, set())
        self.assertSetEqual(c.licenses, set())
        self.assertIsNone(c.copyright)
        self.assertIsNone(c.purl)
        self.assertSetEqual(c.external_references, set())
        self.assertFalse(c.properties)
        self.assertIsNone(c.release_notes)
<<<<<<< HEAD
=======
        self.assertEqual(0, len(c.components))
        self.assertEqual(0, len(c.get_all_nested_components()))
        self.assertEqual(len(c.get_vulnerabilities()), 0)
>>>>>>> b5695484

    @patch('cyclonedx.model.bom_ref.uuid4', return_value='6f266d1c-760f-4552-ae3b-41a9b74232fa')
    def test_multiple_basic_components(self, mock_uuid: Mock) -> None:
        c1 = Component(
            name='test-component', version='1.2.3'
        )
        self.assertEqual(c1.name, 'test-component')
        self.assertEqual(c1.version, '1.2.3')
        self.assertEqual(c1.type, ComponentType.LIBRARY)
        self.assertEqual(len(c1.external_references), 0)
        self.assertEqual(len(c1.hashes), 0)

        c2 = Component(
            name='test2-component', version='3.2.1'
        )
        self.assertEqual(c2.name, 'test2-component')
        self.assertEqual(c2.version, '3.2.1')
        self.assertEqual(c2.type, ComponentType.LIBRARY)
        self.assertEqual(len(c2.external_references), 0)
        self.assertEqual(len(c2.hashes), 0)

        self.assertNotEqual(c1, c2)

        mock_uuid.assert_called()

    def test_external_references(self) -> None:
        c = Component(
            name='test-component', version='1.2.3'
        )
        c.external_references.add(ExternalReference(
            reference_type=ExternalReferenceType.OTHER,
            url=XsUri('https://cyclonedx.org'),
            comment='No comment'
        ))
        self.assertEqual(c.name, 'test-component')
        self.assertEqual(c.version, '1.2.3')
        self.assertEqual(c.type, ComponentType.LIBRARY)
        self.assertEqual(len(c.external_references), 1)
        self.assertEqual(len(c.hashes), 0)

        c2 = Component(
            name='test2-component', version='3.2.1'
        )
        self.assertEqual(c2.name, 'test2-component')
        self.assertEqual(c2.version, '3.2.1')
        self.assertEqual(c2.type, ComponentType.LIBRARY)
        self.assertEqual(len(c2.external_references), 0)
        self.assertEqual(len(c2.hashes), 0)

    def test_empty_basic_component_no_version(self) -> None:
        c = Component(
            name='test-component'
        )
        self.assertEqual(c.name, 'test-component')
        self.assertIsNone(c.version, None)
        self.assertEqual(c.type, ComponentType.LIBRARY)
        self.assertEqual(len(c.external_references), 0)
        self.assertEqual(len(c.hashes), 0)

    def test_component_equal_1(self) -> None:
        c = Component(
            name='test-component', version='1.2.3'
        )
        c.external_references.add(ExternalReference(
            reference_type=ExternalReferenceType.OTHER,
            url=XsUri('https://cyclonedx.org'),
            comment='No comment'
        ))

        c2 = Component(
            name='test-component', version='1.2.3'
        )
        c2.external_references.add(ExternalReference(
            reference_type=ExternalReferenceType.OTHER,
            url=XsUri('https://cyclonedx.org'),
            comment='No comment'
        ))

        self.assertEqual(c, c2)

    def test_component_equal_2(self) -> None:
        props: List[Property] = [
            Property(name='prop1', value='val1'),
            Property(name='prop2', value='val2')
        ]

        c = Component(
            name='test-component', version='1.2.3', properties=props
        )
        c2 = Component(
            name='test-component', version='1.2.3', properties=props
        )

        self.assertEqual(c, c2)

    def test_component_equal_3(self) -> None:
        c = Component(
            name='test-component', version='1.2.3', properties=[
                Property(name='prop1', value='val1'),
                Property(name='prop2', value='val2')
            ]
        )
        c2 = Component(
            name='test-component', version='1.2.3', properties=[
                Property(name='prop3', value='val3'),
                Property(name='prop4', value='val4')
            ]
        )

        self.assertNotEqual(c, c2)

    def test_same_1(self) -> None:
        c1 = get_component_setuptools_simple()
        c2 = get_component_setuptools_simple()
        self.assertNotEqual(id(c1), id(c2))
        self.assertEqual(hash(c1), hash(c2))
        self.assertTrue(c1 == c2)

    def test_same_2(self) -> None:
        c1 = get_component_toml_with_hashes_with_references()
        c2 = get_component_toml_with_hashes_with_references()
        self.assertNotEqual(id(c1), id(c2))
        self.assertEqual(hash(c1), hash(c2))
        self.assertTrue(c1 == c2)

    def test_same_3(self) -> None:
        c1 = get_component_setuptools_simple_no_version()
        c2 = get_component_setuptools_simple_no_version()
        self.assertNotEqual(id(c1), id(c2))
        self.assertEqual(hash(c1), hash(c2))
        self.assertTrue(c1 == c2)

    def test_not_same_1(self) -> None:
        c1 = get_component_setuptools_simple()
        c2 = get_component_setuptools_simple_no_version()
        self.assertNotEqual(id(c1), id(c2))
        self.assertNotEqual(hash(c1), hash(c2))
        self.assertFalse(c1 == c2)

    def test_zero_dependencies(self) -> None:
        self.assertSetEqual(get_component_setuptools_simple_no_version().dependencies, set())

    def test_with_dependencies(self) -> None:
        c = get_component_setuptools_simple_no_version()
        c.dependencies.update([
            get_component_setuptools_simple_no_version().bom_ref,
            get_component_toml_with_hashes_with_references().bom_ref
        ])
        self.assertEqual(len(c.dependencies), 2)
        self.assertTrue(get_component_setuptools_simple_no_version().bom_ref in c.dependencies)
        self.assertTrue(get_component_toml_with_hashes_with_references().bom_ref in c.dependencies)

    def test_with_duplicate_dependencies(self) -> None:
        c = get_component_setuptools_simple_no_version()
        c.dependencies.update([
            get_component_setuptools_simple_no_version().bom_ref,
            get_component_toml_with_hashes_with_references().bom_ref,
            get_component_setuptools_simple_no_version().bom_ref,
            get_component_toml_with_hashes_with_references().bom_ref
        ])
        self.assertEqual(len(c.dependencies), 2)
        self.assertTrue(get_component_setuptools_simple_no_version().bom_ref in c.dependencies)
        self.assertTrue(get_component_toml_with_hashes_with_references().bom_ref in c.dependencies)

    def test_sort(self) -> None:
        # expected sort order: (type, [group], name, [version])
        expected_order = [6, 4, 5, 3, 2, 1, 0]
        components = [
            Component(name='component-c', component_type=ComponentType.LIBRARY),
            Component(name='component-a', component_type=ComponentType.LIBRARY),
            Component(name='component-b', component_type=ComponentType.LIBRARY, group='group-2'),
            Component(name='component-a', component_type=ComponentType.LIBRARY, group='group-2'),
            Component(name='component-a', component_type=ComponentType.FILE),
            Component(name='component-b', component_type=ComponentType.FILE),
            Component(name='component-a', component_type=ComponentType.FILE, version="1.0.0"),
        ]
        sorted_components = sorted(components)
        expected_components = reorder(components, expected_order)
        self.assertListEqual(sorted_components, expected_components)

    def test_nested_components_1(self) -> None:
        comp_b = Component(name="comp_b", version="1.0.0")
        comp_c = Component(name="comp_c", version="1.0.0")
        comp_b.components.add(comp_c)
        comp_b.dependencies.add(comp_c.bom_ref)

        self.assertEqual(1, len(comp_b.components))
        self.assertEqual(2, len(comp_b.get_all_nested_components(include_self=True)))
        self.assertEqual(1, len(comp_b.get_all_nested_components(include_self=False)))

    def test_nested_components_2(self) -> None:
        comp_a = Component(name="comp_a", version="1.2.3")
        comp_b = Component(name="comp_b", version="1.0.0")
        comp_c = Component(name="comp_c", version="1.0.0")
        comp_b.components.add(comp_c)
        comp_b.dependencies.add(comp_c.bom_ref)
        comp_b.components.add(comp_a)

        self.assertEqual(2, len(comp_b.components))
        self.assertEqual(3, len(comp_b.get_all_nested_components(include_self=True)))
        self.assertEqual(2, len(comp_b.get_all_nested_components(include_self=False)))


class TestModelComponentEvidence(TestCase):

    def test_no_params(self) -> None:
        with self.assertRaises(NoPropertiesProvidedException):
            ComponentEvidence()

    def test_same_1(self) -> None:
        ce_1 = ComponentEvidence(copyright_=[Copyright(text='Commercial')])
        ce_2 = ComponentEvidence(copyright_=[Copyright(text='Commercial')])
        self.assertEqual(hash(ce_1), hash(ce_2))
        self.assertTrue(ce_1 == ce_2)

    def test_same_2(self) -> None:
        ce_1 = ComponentEvidence(copyright_=[Copyright(text='Commercial'), Copyright(text='Commercial 2')])
        ce_2 = ComponentEvidence(copyright_=[Copyright(text='Commercial 2'), Copyright(text='Commercial')])
        self.assertEqual(hash(ce_1), hash(ce_2))
        self.assertTrue(ce_1 == ce_2)

    def test_not_same_1(self) -> None:
        ce_1 = ComponentEvidence(copyright_=[Copyright(text='Commercial')])
        ce_2 = ComponentEvidence(copyright_=[Copyright(text='Commercial 2')])
        self.assertNotEqual(hash(ce_1), hash(ce_2))
        self.assertFalse(ce_1 == ce_2)


class TestModelDiff(TestCase):

    def test_no_params(self) -> None:
        with self.assertRaises(NoPropertiesProvidedException):
            Diff()

    def test_same(self) -> None:
        at = AttachedText(content='A very long diff')
        diff_1 = Diff(text=at, url=XsUri('https://cyclonedx.org'))
        diff_2 = Diff(text=at, url=XsUri('https://cyclonedx.org'))
        self.assertEqual(hash(diff_1), hash(diff_2))
        self.assertTrue(diff_1 == diff_2)

    def test_not_same(self) -> None:
        at = AttachedText(content='A very long diff')
        diff_1 = Diff(text=at, url=XsUri('https://cyclonedx.org/'))
        diff_2 = Diff(text=at, url=XsUri('https://cyclonedx.org'))
        self.assertNotEqual(hash(diff_1), hash(diff_2))
        self.assertFalse(diff_1 == diff_2)

    def test_sort(self) -> None:
        text_a = AttachedText(content='a')
        text_b = AttachedText(content='b')

        # expected sort order: ([url], [text])
        expected_order = [1, 0, 5, 2, 3, 4]
        diffs = [
            Diff(url=XsUri('a'), text=text_b),
            Diff(url=XsUri('a'), text=text_a),
            Diff(url=XsUri('b'), text=text_a),
            Diff(text=text_a),
            Diff(text=text_b),
            Diff(url=XsUri('a')),
        ]
        sorted_diffs = sorted(diffs)
        expected_diffs = reorder(diffs, expected_order)
        self.assertListEqual(sorted_diffs, expected_diffs)


class TestModelAttachedText(TestCase):

    def test_sort(self) -> None:
        # expected sort order: (content_type, content, encoding)
        expected_order = [0, 4, 2, 1, 3]
        text = [
            AttachedText(content='a', content_type='a', encoding=Encoding.BASE_64),
            AttachedText(content='a', content_type='b', encoding=Encoding.BASE_64),
            AttachedText(content='b', content_type='a', encoding=Encoding.BASE_64),
            AttachedText(content='b', content_type='b', encoding=Encoding.BASE_64),
            AttachedText(content='a', content_type='a'),
        ]
        sorted_text = sorted(text)
        expected_text = reorder(text, expected_order)
        self.assertListEqual(sorted_text, expected_text)


class TestModelPatch(TestCase):

    def test_same_1(self) -> None:
        p1 = Patch(
            type_=PatchClassification.BACKPORT, diff=Diff(url=XsUri('https://cyclonedx.org')),
            resolves=[get_issue_1(), get_issue_2()]
        )
        p2 = Patch(
            type_=PatchClassification.BACKPORT, diff=Diff(url=XsUri('https://cyclonedx.org')),
            resolves=[get_issue_2(), get_issue_1()]
        )
        self.assertEqual(hash(p1), hash(p2))
        self.assertNotEqual(id(p1), id(p2))
        self.assertTrue(p1 == p2)

    def test_multiple_times_same(self) -> None:
        i = 0
        while i < 1000:
            p1 = Patch(
                type_=PatchClassification.BACKPORT, diff=Diff(url=XsUri('https://cyclonedx.org')),
                resolves=[get_issue_1(), get_issue_2()]
            )
            p2 = Patch(
                type_=PatchClassification.BACKPORT, diff=Diff(url=XsUri('https://cyclonedx.org')),
                resolves=[get_issue_2(), get_issue_1(), get_issue_1(), get_issue_1(), get_issue_2()]
            )
            self.assertEqual(hash(p1), hash(p2))
            self.assertNotEqual(id(p1), id(p2))
            self.assertTrue(p1 == p2)

            i += 1

    def test_not_same_1(self) -> None:
        p1 = Patch(
            type_=PatchClassification.MONKEY, diff=Diff(url=XsUri('https://cyclonedx.org/')),
            resolves=[get_issue_1(), get_issue_2()]
        )
        p2 = Patch(
            type_=PatchClassification.BACKPORT, diff=Diff(url=XsUri('https://cyclonedx.org')),
            resolves=[get_issue_2(), get_issue_1()]
        )
        self.assertNotEqual(hash(p1), hash(p2))
        self.assertNotEqual(id(p1), id(p2))
        self.assertFalse(p1 == p2)

    def test_sort(self) -> None:
        diff_a = Diff(text=AttachedText(content='a'))
        diff_b = Diff(text=AttachedText(content='b'))

        resolves_a = [
            IssueType(classification=IssueClassification.DEFECT),
            IssueType(classification=IssueClassification.SECURITY)
        ]

        # expected sort order: (type, [diff], sorted(resolves))
        expected_order = [5, 4, 2, 3, 1, 0]
        patches = [
            Patch(type_=PatchClassification.MONKEY),
            Patch(type_=PatchClassification.MONKEY, diff=diff_b),
            Patch(type_=PatchClassification.MONKEY, diff=diff_a),
            Patch(type_=PatchClassification.MONKEY, diff=diff_a, resolves=resolves_a),
            Patch(type_=PatchClassification.BACKPORT),
            Patch(type_=PatchClassification.BACKPORT, diff=diff_a),
        ]
        sorted_patches = sorted(patches)
        expected_patches = reorder(patches, expected_order)
        self.assertListEqual(sorted_patches, expected_patches)


class TestModelPedigree(TestCase):

    def test_no_params(self) -> None:
        with self.assertRaises(NoPropertiesProvidedException):
            Pedigree()

    def test_same_1(self) -> None:
        p1 = get_pedigree_1()
        p2 = get_pedigree_1()
        self.assertNotEqual(id(p1), id(p2))
        self.assertEqual(hash(p1), hash(p2))
        self.assertTrue(p1 == p2)

    def test_not_same_1(self) -> None:
        p1 = get_pedigree_1()
        p2 = get_pedigree_1()
        p2.notes = 'Some other notes here'
        self.assertNotEqual(id(p1), id(p2))
        self.assertNotEqual(hash(p1), hash(p2))
        self.assertFalse(p1 == p2)


class TestModelSwid(TestCase):

    def test_same_1(self) -> None:
        sw_1 = get_swid_1()
        sw_2 = get_swid_1()
        self.assertNotEqual(id(sw_1), id(sw_2))
        self.assertEqual(hash(sw_1), hash(sw_2))
        self.assertTrue(sw_1 == sw_2)

    def test_same_2(self) -> None:
        sw_1 = get_swid_2()
        sw_2 = get_swid_2()
        self.assertNotEqual(id(sw_1), id(sw_2))
        self.assertEqual(hash(sw_1), hash(sw_2))
        self.assertTrue(sw_1 == sw_2)

    def test_not_same(self) -> None:
        sw_1 = get_swid_1()
        sw_2 = get_swid_2()
        self.assertNotEqual(id(sw_1), id(sw_2))
        self.assertNotEqual(hash(sw_1), hash(sw_2))
        self.assertFalse(sw_1 == sw_2)<|MERGE_RESOLUTION|>--- conflicted
+++ resolved
@@ -130,12 +130,8 @@
         self.assertSetEqual(c.external_references, set())
         self.assertFalse(c.properties)
         self.assertIsNone(c.release_notes)
-<<<<<<< HEAD
-=======
-        self.assertEqual(0, len(c.components))
-        self.assertEqual(0, len(c.get_all_nested_components()))
-        self.assertEqual(len(c.get_vulnerabilities()), 0)
->>>>>>> b5695484
+        self.assertEqual(len(c.components), 0)
+        self.assertEqual(len(c.get_all_nested_components(include_self=True)), 1)
 
     @patch('cyclonedx.model.bom_ref.uuid4', return_value='6f266d1c-760f-4552-ae3b-41a9b74232fa')
     def test_multiple_basic_components(self, mock_uuid: Mock) -> None:
